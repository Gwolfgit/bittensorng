--- conflicted
+++ resolved
@@ -147,24 +147,19 @@
             network_input = router.join( responses ) # Joins responses based on scores..
             
             # Run distilled model.
-<<<<<<< HEAD
-            dist_output = model.distill(encoded_inputs.detach())
-            dist_loss = F.mse_loss(dist_output, network_input.detach())
-=======
-            dist_output = model.distill(inputs)
+            dist_output = model.distill(encoded_inputs)
             dist_loss = F.kl_div(dist_output, network_input.detach())
 
             # Distill loss
-            student_output = model.forward(inputs, dist_output)
+            student_output = model.forward(encoded_inputs, dist_output)
             student_loss = F.nll_loss(student_output, target)
->>>>>>> 83244c13
             
             # Query the local network.
             local_embedding = model.forward(encoded_inputs, network_input)
             local_logits = model.logits(local_embedding)
             target_loss = F.nll_loss(local_logits, targets)
             
-            loss = (target_loss + dist_loss)
+            loss = (target_loss + dist_loss + student_loss)
             loss.backward()
             optimizer.step()
             global_step += 1
@@ -182,16 +177,10 @@
                 writer.add_scalar('n_synapses', n_synapses, global_step)
                 writer.add_scalar('train_loss', float(loss.item()), global_step)
             
-<<<<<<< HEAD
                 n = len(train_data)
-                logger.info('Train Epoch: {} [{}/{} ({:.0f}%)]\tLoss: {:.6f}\tDistill Loss: {:.6f}'.format(
-                    epoch, (batch_idx * batch_size_train), n, (100. * batch_idx * batch_size_train)/n, target_loss.item(), dist_loss.item()))
-=======
-                n = len(train_loader.dataset)
                 logger.info('Train Epoch: {} [{}/{} ({:.0f}%)]\tLoss: {:.6f}\tDistill Loss: {:.6f}\tStudent Loss: {:.6f}\tnP|nS: {}|{}'.format(
                     epoch, (batch_idx * batch_size_train), n, (100. * batch_idx * batch_size_train)/n, loss.item(), dist_loss.item(), student_loss.item(), len(metagraph.peers), 
                             len(metagraph.synapses)))
->>>>>>> 83244c13
 
     # Test loop.
     # Evaluates the local model on the hold-out set.
