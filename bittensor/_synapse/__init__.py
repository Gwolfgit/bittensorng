
from multiprocessing.sharedctypes import Value
from yaml import serialize_all
import bittensor
import torch
from typing import Union, List, Tuple, Optional

from bittensor._serializer import serializer
<<<<<<< HEAD


class Synapse:
    """ Proto serializable class which specifies the function to be called on a recieving neuron
        as well as the method of serialization and packing of forward/backward request/responses.
    """

    # Unique proto enum.
    synapse_type: bittensor.proto.Synapse.SynapseType = None

    def __init__(
        self, 
        forward_request_serializer_type: 'bittensor.proto.Serializer.Type' = bittensor.proto.Serializer.MSGPACK,
        forward_response_serializer_type: 'bittensor.proto.Serializer.Type' = bittensor.proto.Serializer.MSGPACK,
        backward_request_serializer_type: 'bittensor.proto.Serializer.Type' = bittensor.proto.Serializer.MSGPACK,
        backward_response_serializer_type: 'bittensor.proto.Serializer.Type' = bittensor.proto.Serializer.MSGPACK,
    ) -> 'Synapse':  
        """ Synapse super class initializer.
            Args:
                forward_request_serializer_type (:obj:`bittensor.proto.Serializer.Type` of shape :obj:`(1)`, `optional`, :default: `bittensor.proto.Serializer.MSGPACK`):
                    Serializer used to pack torch tensors on forward request.
                forward_response_serializer_type (:obj:`bittensor.proto.Serializer.Type` of shape :obj:`(1)`, `optional`, :default: `bittensor.proto.Serializer.MSGPACK`):
                    Serializer used to pack torch tensors on forward response.
                backward_request_serializer_type (:obj:`bittensor.proto.Serializer.Type` of shape :obj:`(1)`, `optional`, :default: `bittensor.proto.Serializer.MSGPACK`):
                    Serializer used to pack torch tensors on forward request.
                backward_response_serializer_type (:obj:`bittensor.proto.Serializer.Type` of shape :obj:`(1)`, `optional`, :default: `bittensor.proto.Serializer.MSGPACK`):
                    Serialzer used to pack torch tensors on backward response.
            Returns:
                Synapse (:obj:`Synapse`, `required`):
                    Synapse super class.
        """
        self.forward_request_serializer_type = forward_request_serializer_type
        self.forward_response_serializer_type = forward_response_serializer_type
        self.backward_request_serializer_type = backward_request_serializer_type
        self.backward_response_serializer_type = backward_response_serializer_type

    @staticmethod
    def deserialize_from_instance_proto ( isntance_proto: bittensor.proto.Synapse ) -> 'Synapse':
        """ Deserialzied the instance proto to an instance class.
            Args:
                isntance_proto (:obj:`bittensor.proto.Synapse` of shape :obj:`(1)`, `required`):
                    Synapse instance proto to be deserialized.
            Returns:
                synapse_instance_clasee (:obj:`torch.Tensor`, `required`):
                    Deserialized instance class.
        """
        raise NotImplementedError("deserialize_from_instance_proto should be implemented by the subclass.")

    @staticmethod
    def deserialize_from_wire_proto ( wire_proto: bittensor.proto.Synapse ) -> 'Synapse':
        """ Deserialzied the wire proto to an instance class.
            Args:
                wire_proto (:obj:`bittensor.proto.Synapse` of shape :obj:`(1)`, `required`):
                    Synapse wire proto to be deserialized.
            Returns:
                synapse_instance_clasee (:obj:`torch.Tensor`, `required`):
                    Deserialized instance class.
        """
        raise NotImplementedError("deserialize_from_wire_proto should be implemented by the subclass.")

    def serialize_to_instance_proto( self ) -> 'bittensor.proto.Synapse':
        """ Serializes the class instance to a Synapse instance proto.
            Returns:
                serialized_synapse_as_instance_proto (:obj:`torch.Tensor`, `required`):
                    Instance class serialized to a instance proto.
        """
        raise NotImplementedError("serialize_to_instance_proto should be implemented by the subclass.")

    def serialize_to_wire_proto( self ) -> 'bittensor.proto.Synapse':
        """ Serializes the class instance to a Synapse wire proto.
            Returns:
                serialized_synapse_as_wire_proto (:obj:`torch.Tensor`, `required`):
                    Instance class serialized to a wire proto.
        """
        raise NotImplementedError("serialize_to_wire_proto should be implemented by the subclass.")

    def nill_forward_response_tensor ( self, forward_request_tensor: torch.Tensor ) -> torch.Tensor:
        """ Returns a zeroed tensor used as response to a dendrite forward call when the call fails.
            Args:
                forward_request_tensor (:obj:`torch.Tensor`, `required`):
                    Tensor being sent as forward request.
            Returns:
                nill_forward_response_tensor (:obj:`torch.Tensor`, `required`):
                    Zeroed forward response tensor.
        """
        raise NotImplementedError("nill_forward_response_tensor should be implemented by the subclass.")

    def nill_backward_response_gradient ( self, forward_request_tensor : torch.Tensor ) -> torch.Tensor:
        """ Returns a zeroed tensor used as response to a dendrite backward call when the call fails.
            Args:
                forward_request_tensor  (:obj:`torch.Tensor`, `required`):
                    Tensor being sent as forward request.
            Returns:
                nill_backward_response_gradient  (:obj:`torch.Tensor`, `required`):
                    Zeroed backward response gradient.
        """
        raise NotImplementedError("nill_backward_response_tensor should be implemented by the subclass.")

    def check_forward_request_tensor     ( self, foward_request_tensor ): pass
    def check_forward_response_tensor    ( self, foward_request_tensor, forward_response_tensor ): pass
    def check_backward_request_gradient  ( self, foward_request_tensor, backward_request_gradient ): pass
    def check_backward_response_gradient  ( self, foward_request_tensor, backward_request_gradient ): pass
    def encode_forward_request_tensor    ( self, foward_request_tensor: torch.Tensor ) -> torch.Tensor: return foward_request_tensor
    def decode_forward_request_tensor    ( self, foward_request_tensor: torch.Tensor ) -> torch.Tensor: return foward_request_tensor
    def encode_forward_response_tensor   ( self, forward_response_tensor: torch.Tensor ) -> torch.Tensor: return forward_response_tensor
    def decode_forward_response_tensor   ( self, forward_response_tensor: torch.Tensor ) -> torch.Tensor: return forward_response_tensor
    def encode_backward_request_gradient ( self, backward_request_gradient: torch.Tensor ) -> torch.Tensor: return backward_request_gradient
    def decode_backward_request_gradient ( self, backward_request_gradient: torch.Tensor ) -> torch.Tensor: return backward_request_gradient
    def encode_backward_response_gradient ( self, backward_response_gradient: torch.Tensor ) -> torch.Tensor: return backward_response_gradient
    def decode_backward_response_gradient ( self, backward_response_gradient: torch.Tensor ) -> torch.Tensor: return backward_response_gradient

    def serialize_forward_request_tensor( self, forward_request_tensor: torch.Tensor ) -> Tuple[ 'torch.proto.Tensor', 'bittensor.proto.ReturnCode',  str ]:        
        self.check_forward_request_tensor ( forward_request_tensor )
        forward_request_tensor = self.encode_forward_request_tensor ( forward_request_tensor )
        tensor_serialzier = bittensor.serializer( serializer_type = self.forward_request_serializer_type )
        return tensor_serialzier.serialize( tensor = forward_request_tensor, to_type = bittensor.proto.TensorType.TORCH )

    def deserialize_forward_request_tensor( self, forward_request_proto: bittensor.proto.Tensor ) -> Tuple[ 'torch.Tensor', 'bittensor.proto.ReturnCode',  str ]:
        """ Returns a torch.Tensor from wire proto.Tensor after relevant deserialization has been applied. """
        tensor_deserialzier = bittensor.serializer( serializer_type = self.forward_request_serializer_type )
        forward_request_tensor = tensor_deserialzier.deserialize( tensor = forward_request_proto, from_type = bittensor.proto.TensorType.TORCH )
        forward_request_tensor = self.decode_forward_request_tensor ( forward_request_tensor )
        self.check_forward_request_tensor ( forward_request_tensor )
        return forward_request_tensor

    def serialize_forward_response_tensor( self, foward_request_tensor: torch.Tensor, forward_response_tensor: torch.Tensor ) -> Tuple[ 'torch.proto.Tensor', 'bittensor.proto.ReturnCode',  str ]:
        """ Returns a bittensor.proto.Tensor to be sent on the wire after relevant serialization applied. """        
        self.check_forward_response_tensor ( foward_request_tensor, forward_response_tensor )
        encoded_tensor = self.encode_forward_response_tensor ( forward_response_tensor )
        tensor_serialzier = bittensor.serializer( serializer_type = self.forward_response_serializer_type )
        return tensor_serialzier.serialize( tensor = encoded_tensor, to_type = bittensor.proto.TensorType.TORCH )

    def deserialize_forward_response_proto( self, foward_request_tensor: torch.Tensor, forward_response_proto: bittensor.proto.Tensor ) -> Tuple[ 'torch.Tensor', 'bittensor.proto.ReturnCode',  str ]:
        """ Returns a torch.Tensor from wire proto.Tensor after relevant deserialization has been applied. """
        tensor_deserialzier = bittensor.serializer( serializer_type = self.forward_response_serializer_type )
        forward_response_tensor = tensor_deserialzier.deserialize( tensor = forward_response_proto, from_type = bittensor.proto.TensorType.TORCH )
        forward_response_tensor = self.decode_forward_response_tensor ( forward_response_tensor )
        self.check_forward_response_tensor ( forward_response_tensor )
        return forward_response_tensor

    def serialize_backward_request_gradient( self, backward_request_gradient: torch.Tensor ) -> Tuple[ 'bittensor.proto.Tensor', 'bittensor.proto.ReturnCode',  str ]:
        """ Returns a bittensor.proto.Tensor gradient to be sent on the wire after relevant serialization applied. """
        self.check_backward_request_gradient ( backward_request_gradient )
        encoded_tensor = self.encode_backward_request_gradient ( backward_request_gradient )
        tensor_serialzier = bittensor.serializer( serializer_type = self.forward_request_serializer_type )
        return tensor_serialzier.serialize( tensor = encoded_tensor, to_type = bittensor.proto.TensorType.TORCH )

    def deserialize_backward_request_gradient( self, backward_request_proto: bittensor.proto.Tensor ) -> Tuple[ 'torch.Tensor', 'bittensor.proto.ReturnCode',  str ]:
        tensor_deserialzier = bittensor.serializer( serializer_type = self.backward_request_serializer_type )
        backward_request_gradient = tensor_deserialzier.deserialize( tensor = backward_request_proto, from_type = bittensor.proto.TensorType.TORCH )
        backward_request_gradient = self.decode_backward_request_gradient ( backward_request_gradient )
        self.check_backward_request_gradient ( backward_request_gradient )
        return backward_request_gradient


    #def serialize_forward_request_tensor( self, forward_request_tensor: torch.Tensor ) -> Tuple[ 'torch.proto.Tensor', 'bittensor.proto.ReturnCode',  str ]:        
    #def deserialize_forward_request_tensor( self, forward_request_proto: torch.proto.Tensor ) -> Tuple[ 'torch.Tensor', 'bittensor.proto.ReturnCode',  str ]:
    #def serialize_forward_response_tensor( self, foward_request_tensor: torch.Tensor, forward_response_tensor: torch.Tensor ) -> Tuple[ 'torch.proto.Tensor', 'bittensor.proto.ReturnCode',  str ]:
    #def deserialize_forward_response_proto( self, foward_request_tensor: torch.Tensor, forward_response_proto: bittensor.proto.Tensor ) -> Tuple[ 'torch.Tensor', 'bittensor.proto.ReturnCode',  str ]:
    #def serialize_backward_request_gradient( self, backward_request_gradient: torch.Tensor ) -> Tuple[ 'bittensor.proto.Tensor', 'bittensor.proto.ReturnCode',  str ]:
    #def deserialize_backward_request_gradient( self, backward_request_proto: bittensor.proto.Tensor ) -> Tuple[ 'torch.Tensor', 'bittensor.proto.ReturnCode',  str ]:

class TextCausalLM (Synapse):
    """ CausalLM Synape type for training NTP    
    """

    synapse_type: bittensor.proto.Synapse.SynapseType = bittensor.proto.Synapse.SynapseType.TEXT_CAUSAL_LM
    def __init__( 
        self, 
        topk: int = 512,
        forward_request_serializer_type: 'bittensor.proto.Serializer.Type' = bittensor.proto.Serializer.MSGPACK,
        forward_response_serializer_type: 'bittensor.proto.Serializer.Type' = bittensor.proto.Serializer.MSGPACK,
        backward_request_serializer_type: 'bittensor.proto.Serializer.Type' = bittensor.proto.Serializer.MSGPACK,
        backward_response_serializer_type: 'bittensor.proto.Serializer.Type' = bittensor.proto.Serializer.MSGPACK,
    ):  
        super().__init__ (
            forward_request_serializer_type,
            forward_response_serializer_type,
            backward_request_serializer_type,
            backward_response_serializer_type
        )
        self.topk = topk
        self.synapse_type = TextCausalLM.synapse_type

    @staticmethod
    def deserialize_from_instance_proto ( instance_proto: bittensor.proto.Synapse ) -> 'TextCausalLM':
        return TextCausalLM ( 
            topk = instance_proto.topk, 
            forward_request_serializer_type = instance_proto.forward_request_serializer_type,
            forward_response_serializer_type = instance_proto.forward_response_serializer_type,
            backward_request_serializer_type = instance_proto.backward_request_serializer_type,
            backward_response_serializer_type = instance_proto.backward_response_serializer_type,
        )

    @staticmethod
    def deserialize_from_wire_proto ( wire_proto: bittensor.proto.Synapse ) -> 'TextCausalLM':
        instance_proto = bittensor.proto.Synapse.TextCausalLM()
        instance_proto.ParseFromString( wire_proto.args_data )
        return TextCausalLM.deserialize_from_instance_proto( instance_proto )

    def serialize_to_instance_proto( self ) -> 'bittensor.proto.Synapse.TextCausalLM':
        return bittensor.proto.Synapse.TextCausalLM ( 
            topk = self.topk,
            forward_request_serializer_type = self.forward_request_serializer_type,
            forward_response_serializer_type = self.forward_response_serializer_type,
            backward_request_serializer_type = self.backward_request_serializer_type,
            backward_response_serializer_type = self.backward_response_serializer_type,
        )

    def serialize_to_wire_proto ( self, code: 'bittensor.proto.ReturnCode' = 0, message: str = '' ) -> bittensor.proto.Synapse:
        return bittensor.proto.Synapse (
                args_data = self.serialize_to_instance_proto().SerializeToString(),
                synapse_type = TextCausalLM.synapse_type,
                return_code = code,
                message = message
            )

    def check_forward_request_tensor     ( self, foward_request_tensor ): pass
    def check_forward_response_tensor    ( self, foward_request_tensor, forward_response_tensor ): pass
    def check_backward_request_gradient  ( self, foward_request_tensor, backward_request_gradient ): pass
    def encode_forward_request_tensor    ( self, foward_request_tensor: torch.Tensor ) -> torch.Tensor: return foward_request_tensor
    def decode_forward_request_tensor    ( self, foward_request_tensor: torch.Tensor ) -> torch.Tensor: return foward_request_tensor
    def encode_forward_response_tensor   ( self, forward_response_tensor: torch.Tensor ) -> torch.Tensor: return forward_response_tensor
    def decode_forward_response_tensor   ( self, forward_response_tensor: torch.Tensor ) -> torch.Tensor: return forward_response_tensor
    def encode_backward_request_gradient ( self, backward_request_gradient: torch.Tensor ) -> torch.Tensor: return backward_request_gradient
    def decode_backward_request_gradient ( self, backward_request_gradient: torch.Tensor ) -> torch.Tensor: return backward_request_gradient

    def nill_forward_response_tensor( self, forward_request_tensor: torch.Tensor ) -> torch.Tensor:
        return torch.zeros( ( forward_request_tensor.size(0), forward_request_tensor.size(1), bittensor.__vocab_size__ ), dtype=torch.float32)

    def nill_backward_response_tensor( self, forward_request_tensor: torch.Tensor ) -> torch.Tensor:
        return torch.zeros( ( forward_request_tensor.size(0), forward_request_tensor.size(1), forward_request_tensor.size(2) ), dtype=torch.float32)



class TextSeq2Seq (Synapse):
    """ Seq2Seq Synape type for generating text sequences. 
    """
    synapse_type: bittensor.proto.Synapse.SynapseType = bittensor.proto.Synapse.SynapseType.TEXT_SEQ_2_SEQ
    def __init__( 
        self, 
        topk:int = 512, 
        num_to_generate: int = 512,
        forward_request_serializer_type: 'bittensor.proto.Serializer.Type' = bittensor.proto.Serializer.MSGPACK,
        forward_response_serializer_type: 'bittensor.proto.Serializer.Type' = bittensor.proto.Serializer.MSGPACK,
        backward_request_serializer_type: 'bittensor.proto.Serializer.Type' = bittensor.proto.Serializer.MSGPACK,
        backward_response_serializer_type: 'bittensor.proto.Serializer.Type' = bittensor.proto.Serializer.MSGPACK,
    ) -> 'TextSeq2Seq':  
        super().__init__ (
            forward_request_serializer_type,
            forward_response_serializer_type,
            backward_request_serializer_type,
            backward_response_serializer_type
        )
        self.topk = topk
        self.num_to_generate = num_to_generate
        self.synapse_type = TextSeq2Seq.synapse_type

    @staticmethod
    def deserialize_from_instance_proto ( instance_proto: bittensor.proto.Synapse ) -> 'Synapse':
        """ Deserialzied the instance proto to an instance class."""
        return TextSeq2Seq (
            topk = instance_proto.topk,
            num_to_generate = instance_proto.num_to_generate,
            forward_request_serializer_type = instance_proto.forward_request_serializer_type,
            forward_response_serializer_type = instance_proto.forward_response_serializer_type,
            backward_request_serializer_type = instance_proto.backward_request_serializer_type,
            backward_response_serializer_type = instance_proto.backward_response_serializer_type,
        )

    @staticmethod
    def deserialize_from_wire_proto ( wire_proto: bittensor.proto.Synapse ) -> 'Synapse':
        """ Deserialzied the wire proto to an instance class. """
        instance_proto = bittensor.proto.Synapse.TestSeq2Seq()
        instance_proto.ParseFromString( wire_proto.args_data )
        return TextSeq2Seq.deserialize_from_instance_proto( instance_proto )

    def serialize_to_instance_proto( self ) -> 'bittensor.proto.Synapse.TextSeq2Seq':
        """ Serializes the class instance to a Synapse instance proto."""
        return bittensor.proto.Synapse.TestSeq2Seq ( 
            topk = self.topk, 
            num_to_generate = self.num_to_generate,
            forward_request_serializer_type = self.forward_request_serializer_type,
            forward_response_serializer_type = self.forward_response_serializer_type,
            backward_request_serializer_type = self.backward_request_serializer_type,
            backward_response_serializer_type = self.backward_response_serializer_type,
        )

    def serialize_to_wire_proto( self, code: 'bittensor.proto.ReturnCode' = 0, message: str = ''  ) -> bittensor.proto.Synapse:
        """ Serializes the class instance to a Synapse wire proto. """
        return bittensor.proto.Synapse (
                args_data = self.serialize_to_instance_proto().SerializeToString(),
                synapse_type = TextSeq2Seq.synapse_type,
                return_code = code,
                message = message
            )

    def check_forward_request_tensor     ( self, foward_request_tensor ): pass
    def check_forward_response_tensor    ( self, foward_request_tensor, forward_response_tensor ): pass
    def check_backward_request_gradient  ( self, foward_request_tensor, backward_request_gradient ): pass
    def encode_forward_request_tensor    ( self, foward_request_tensor: torch.Tensor ) -> torch.Tensor: return foward_request_tensor
    def decode_forward_request_tensor    ( self, foward_request_tensor: torch.Tensor ) -> torch.Tensor: return foward_request_tensor
    def encode_forward_response_tensor   ( self, forward_response_tensor: torch.Tensor ) -> torch.Tensor: return forward_response_tensor
    def decode_forward_response_tensor   ( self, forward_response_tensor: torch.Tensor ) -> torch.Tensor: return forward_response_tensor
    def encode_backward_request_gradient ( self, backward_request_gradient: torch.Tensor ) -> torch.Tensor: return backward_request_gradient
    def decode_backward_request_gradient ( self, backward_request_gradient: torch.Tensor ) -> torch.Tensor: return backward_request_gradient

    def nill_forward_response_tensor( self, forward_request_tensor: torch.Tensor ) -> torch.Tensor:
        """ Returns a zeroed tensor used as response to a dendrite forward call when the call fails."""
        return torch.zeros( ( forward_request_tensor.size(0), forward_request_tensor.size(1), bittensor.__vocab_size__ ), dtype=torch.float32)

    def nill_backward_response_gradient( self, forward_request_tensor: torch.Tensor ) -> torch.Tensor:
        """ Returns a zeroed tensor used as response to a dendrite backward call when the call fails."""
        return torch.zeros( ( forward_request_tensor.size(0), forward_request_tensor.size(1), forward_request_tensor.size(2) ), dtype=torch.float32)


class TextLastHiddenState (Synapse):
    """ TastHiddenState Synapse type for getting last hidden layer embeddings from languge models.
=======
from .synapse_impl import Synapse
from .text_causallm_impl import TextCausalLM
from .text_lasthiddenstate_impl import TextLastHiddenState
from .text_seq2seq_impl import TextSeq2Seq
class synapse:
>>>>>>> 50b02b92
    """
    Factory class for the synapse objects. The synapses are designed to work the bittensor protocol and is 
    reponsible for the serialization and deserialization of their contents. They are expected to be included by
    the forwarding neuron when making a call through the bittensor api.

    Examples:
        >>> causallm_synapse = bittensor.synapse.TextCausalLM()
        >>> dendrite.text(endpoints = [..], inputs = [..], synapses= [causallm_synapse] )
    
    """
    @staticmethod
    def TextLastHiddenState (
        forward_request_serializer_type: 'bittensor.proto.Serializer.Type' = bittensor.proto.Serializer.MSGPACK,
        forward_response_serializer_type: 'bittensor.proto.Serializer.Type' = bittensor.proto.Serializer.MSGPACK,
        backward_request_serializer_type: 'bittensor.proto.Serializer.Type' = bittensor.proto.Serializer.MSGPACK,
        backward_response_serializer_type: 'bittensor.proto.Serializer.Type' = bittensor.proto.Serializer.MSGPACK,
    ) -> TextLastHiddenState:
        """ Factory function which returns a TextLastHiddenState synapse adapter given arguments.
            Args:
                forward_request_serializer_type (:obj:`bittensor.proto.Serializer.Type` of shape :obj:`(1)`, `optional`, :default: `bittensor.proto.Serializer.MSGPACK`):
                    Serializer used to pack torch tensors on forward request.
                forward_response_serializer_type (:obj:`bittensor.proto.Serializer.Type` of shape :obj:`(1)`, `optional`, :default: `bittensor.proto.Serializer.MSGPACK`):
                    Serializer used to pack torch tensors on forward response.
                backward_request_serializer_type (:obj:`bittensor.proto.Serializer.Type` of shape :obj:`(1)`, `optional`, :default: `bittensor.proto.Serializer.MSGPACK`):
                    Serializer used to pack torch tensors on forward request.
                backward_response_serializer_type (:obj:`bittensor.proto.Serializer.Type` of shape :obj:`(1)`, `optional`, :default: `bittensor.proto.Serializer.MSGPACK`):
                    Serialzer used to pack torch tensors on backward response.
            Returns:
                TextLastHiddenState (:obj:`TextLastHiddenState`, `required`):
                    TextLastHiddenState instance adapter class.
        """
        return TextLastHiddenState (
            forward_request_serializer_type = forward_request_serializer_type,
            forward_response_serializer_type = forward_response_serializer_type,
            backward_request_serializer_type = backward_request_serializer_type,
            backward_response_serializer_type = backward_response_serializer_type,
        )

    @staticmethod
    def TextCausalLM ( 
        topk:int = 512,
        forward_request_serializer_type: 'bittensor.proto.Serializer.Type' = bittensor.proto.Serializer.MSGPACK,
        forward_response_serializer_type: 'bittensor.proto.Serializer.Type' = bittensor.proto.Serializer.MSGPACK,
        backward_request_serializer_type: 'bittensor.proto.Serializer.Type' = bittensor.proto.Serializer.MSGPACK,
        backward_response_serializer_type: 'bittensor.proto.Serializer.Type' = bittensor.proto.Serializer.MSGPACK,
    ) -> TextCausalLM:
        """ Factory function which returns a TextCausalLM synapse adapter given arguments.
            Args:
                forward_request_serializer_type (:obj:`bittensor.proto.Serializer.Type` of shape :obj:`(1)`, `optional`, :default: `bittensor.proto.Serializer.MSGPACK`):
                    Serializer used to pack torch tensors on forward request.
                forward_response_serializer_type (:obj:`bittensor.proto.Serializer.Type` of shape :obj:`(1)`, `optional`, :default: `bittensor.proto.Serializer.MSGPACK`):
                    Serializer used to pack torch tensors on forward response.
                backward_request_serializer_type (:obj:`bittensor.proto.Serializer.Type` of shape :obj:`(1)`, `optional`, :default: `bittensor.proto.Serializer.MSGPACK`):
                    Serializer used to pack torch tensors on forward request.
                backward_response_serializer_type (:obj:`bittensor.proto.Serializer.Type` of shape :obj:`(1)`, `optional`, :default: `bittensor.proto.Serializer.MSGPACK`):
                    Serialzer used to pack torch tensors on backward response.
            Returns:
                TextCausalLM (:obj:`TextCausalLM`, `required`):
                    TextCausalLM instance adapter class.
        """
        return TextCausalLM ( 
            topk = topk,
            forward_request_serializer_type = forward_request_serializer_type,
            forward_response_serializer_type = forward_response_serializer_type,
            backward_request_serializer_type = backward_request_serializer_type,
            backward_response_serializer_type = backward_response_serializer_type,
        )

    @staticmethod
    def TextSeq2Seq ( 
        topk:int = 512, 
        num_to_generate: int = 512,
        forward_request_serializer_type: 'bittensor.proto.Serializer.Type' = bittensor.proto.Serializer.MSGPACK,
        forward_response_serializer_type: 'bittensor.proto.Serializer.Type' = bittensor.proto.Serializer.MSGPACK,
        backward_request_serializer_type: 'bittensor.proto.Serializer.Type' = bittensor.proto.Serializer.MSGPACK,
        backward_response_serializer_type: 'bittensor.proto.Serializer.Type' = bittensor.proto.Serializer.MSGPACK,
    ) -> TextSeq2Seq:
        """ Factory function which returns a TextSeq2Seq synapse adapter given arguments.
            Args:
                topk (:obj:`int` of shape :obj:`(1)`, `optional`, :default: `512`):
                    Number of topk logits to return per item in the sequence.
                num_to_generate (:obj:`int` of shape :obj:`(1)`, `optional`, :default: `512`):
                    Number of topk logits to generate per example in the batch.
                forward_request_serializer_type (:obj:`bittensor.proto.Serializer.Type` of shape :obj:`(1)`, `optional`, :default: `bittensor.proto.Serializer.MSGPACK`):
                    Serializer used to pack torch tensors on forward request.
                forward_response_serializer_type (:obj:`bittensor.proto.Serializer.Type` of shape :obj:`(1)`, `optional`, :default: `bittensor.proto.Serializer.MSGPACK`):
                    Serializer used to pack torch tensors on forward response.
                backward_request_serializer_type (:obj:`bittensor.proto.Serializer.Type` of shape :obj:`(1)`, `optional`, :default: `bittensor.proto.Serializer.MSGPACK`):
                    Serializer used to pack torch tensors on forward request.
                backward_response_serializer_type (:obj:`bittensor.proto.Serializer.Type` of shape :obj:`(1)`, `optional`, :default: `bittensor.proto.Serializer.MSGPACK`):
                    Serialzer used to pack torch tensors on backward response.
            Returns:
                TextSeq2Seq (:obj:`TextSeq2Seq`, `required`):
                    TextSeq2Seq instance adapter class.
        """
        return TextSeq2Seq ( 
            topk = topk, 
            num_to_generate = num_to_generate,
            forward_request_serializer_type = forward_request_serializer_type,
            forward_response_serializer_type = forward_response_serializer_type,
            backward_request_serializer_type = backward_request_serializer_type,
            backward_response_serializer_type = backward_response_serializer_type,
        )

    @staticmethod
    def deserialize( synapse_wire_proto: bittensor.proto.Synapse ) -> Synapse:
        if synapse_wire_proto.synapse_type == bittensor.proto.Synapse.SynapseType.TEXT_LAST_HIDDEN_STATE:
            return TextLastHiddenState.deserialize_from_wire_proto ( synapse_wire_proto )
        elif synapse_wire_proto.synapse_type == bittensor.proto.Synapse.SynapseType.TEXT_CAUSAL_LM:
            return TextCausalLM.deserialize_from_wire_proto( synapse_wire_proto )
        elif synapse_wire_proto.synapse_type == bittensor.proto.Synapse.SynapseType.TEXT_SEQ_2_SEQ:
            return TextSeq2Seq.deserialize_from_wire_proto( synapse_wire_proto )
        else:
            raise ValueError("Synapse type is unknown.")<|MERGE_RESOLUTION|>--- conflicted
+++ resolved
@@ -6,332 +6,11 @@
 from typing import Union, List, Tuple, Optional
 
 from bittensor._serializer import serializer
-<<<<<<< HEAD
-
-
-class Synapse:
-    """ Proto serializable class which specifies the function to be called on a recieving neuron
-        as well as the method of serialization and packing of forward/backward request/responses.
-    """
-
-    # Unique proto enum.
-    synapse_type: bittensor.proto.Synapse.SynapseType = None
-
-    def __init__(
-        self, 
-        forward_request_serializer_type: 'bittensor.proto.Serializer.Type' = bittensor.proto.Serializer.MSGPACK,
-        forward_response_serializer_type: 'bittensor.proto.Serializer.Type' = bittensor.proto.Serializer.MSGPACK,
-        backward_request_serializer_type: 'bittensor.proto.Serializer.Type' = bittensor.proto.Serializer.MSGPACK,
-        backward_response_serializer_type: 'bittensor.proto.Serializer.Type' = bittensor.proto.Serializer.MSGPACK,
-    ) -> 'Synapse':  
-        """ Synapse super class initializer.
-            Args:
-                forward_request_serializer_type (:obj:`bittensor.proto.Serializer.Type` of shape :obj:`(1)`, `optional`, :default: `bittensor.proto.Serializer.MSGPACK`):
-                    Serializer used to pack torch tensors on forward request.
-                forward_response_serializer_type (:obj:`bittensor.proto.Serializer.Type` of shape :obj:`(1)`, `optional`, :default: `bittensor.proto.Serializer.MSGPACK`):
-                    Serializer used to pack torch tensors on forward response.
-                backward_request_serializer_type (:obj:`bittensor.proto.Serializer.Type` of shape :obj:`(1)`, `optional`, :default: `bittensor.proto.Serializer.MSGPACK`):
-                    Serializer used to pack torch tensors on forward request.
-                backward_response_serializer_type (:obj:`bittensor.proto.Serializer.Type` of shape :obj:`(1)`, `optional`, :default: `bittensor.proto.Serializer.MSGPACK`):
-                    Serialzer used to pack torch tensors on backward response.
-            Returns:
-                Synapse (:obj:`Synapse`, `required`):
-                    Synapse super class.
-        """
-        self.forward_request_serializer_type = forward_request_serializer_type
-        self.forward_response_serializer_type = forward_response_serializer_type
-        self.backward_request_serializer_type = backward_request_serializer_type
-        self.backward_response_serializer_type = backward_response_serializer_type
-
-    @staticmethod
-    def deserialize_from_instance_proto ( isntance_proto: bittensor.proto.Synapse ) -> 'Synapse':
-        """ Deserialzied the instance proto to an instance class.
-            Args:
-                isntance_proto (:obj:`bittensor.proto.Synapse` of shape :obj:`(1)`, `required`):
-                    Synapse instance proto to be deserialized.
-            Returns:
-                synapse_instance_clasee (:obj:`torch.Tensor`, `required`):
-                    Deserialized instance class.
-        """
-        raise NotImplementedError("deserialize_from_instance_proto should be implemented by the subclass.")
-
-    @staticmethod
-    def deserialize_from_wire_proto ( wire_proto: bittensor.proto.Synapse ) -> 'Synapse':
-        """ Deserialzied the wire proto to an instance class.
-            Args:
-                wire_proto (:obj:`bittensor.proto.Synapse` of shape :obj:`(1)`, `required`):
-                    Synapse wire proto to be deserialized.
-            Returns:
-                synapse_instance_clasee (:obj:`torch.Tensor`, `required`):
-                    Deserialized instance class.
-        """
-        raise NotImplementedError("deserialize_from_wire_proto should be implemented by the subclass.")
-
-    def serialize_to_instance_proto( self ) -> 'bittensor.proto.Synapse':
-        """ Serializes the class instance to a Synapse instance proto.
-            Returns:
-                serialized_synapse_as_instance_proto (:obj:`torch.Tensor`, `required`):
-                    Instance class serialized to a instance proto.
-        """
-        raise NotImplementedError("serialize_to_instance_proto should be implemented by the subclass.")
-
-    def serialize_to_wire_proto( self ) -> 'bittensor.proto.Synapse':
-        """ Serializes the class instance to a Synapse wire proto.
-            Returns:
-                serialized_synapse_as_wire_proto (:obj:`torch.Tensor`, `required`):
-                    Instance class serialized to a wire proto.
-        """
-        raise NotImplementedError("serialize_to_wire_proto should be implemented by the subclass.")
-
-    def nill_forward_response_tensor ( self, forward_request_tensor: torch.Tensor ) -> torch.Tensor:
-        """ Returns a zeroed tensor used as response to a dendrite forward call when the call fails.
-            Args:
-                forward_request_tensor (:obj:`torch.Tensor`, `required`):
-                    Tensor being sent as forward request.
-            Returns:
-                nill_forward_response_tensor (:obj:`torch.Tensor`, `required`):
-                    Zeroed forward response tensor.
-        """
-        raise NotImplementedError("nill_forward_response_tensor should be implemented by the subclass.")
-
-    def nill_backward_response_gradient ( self, forward_request_tensor : torch.Tensor ) -> torch.Tensor:
-        """ Returns a zeroed tensor used as response to a dendrite backward call when the call fails.
-            Args:
-                forward_request_tensor  (:obj:`torch.Tensor`, `required`):
-                    Tensor being sent as forward request.
-            Returns:
-                nill_backward_response_gradient  (:obj:`torch.Tensor`, `required`):
-                    Zeroed backward response gradient.
-        """
-        raise NotImplementedError("nill_backward_response_tensor should be implemented by the subclass.")
-
-    def check_forward_request_tensor     ( self, foward_request_tensor ): pass
-    def check_forward_response_tensor    ( self, foward_request_tensor, forward_response_tensor ): pass
-    def check_backward_request_gradient  ( self, foward_request_tensor, backward_request_gradient ): pass
-    def check_backward_response_gradient  ( self, foward_request_tensor, backward_request_gradient ): pass
-    def encode_forward_request_tensor    ( self, foward_request_tensor: torch.Tensor ) -> torch.Tensor: return foward_request_tensor
-    def decode_forward_request_tensor    ( self, foward_request_tensor: torch.Tensor ) -> torch.Tensor: return foward_request_tensor
-    def encode_forward_response_tensor   ( self, forward_response_tensor: torch.Tensor ) -> torch.Tensor: return forward_response_tensor
-    def decode_forward_response_tensor   ( self, forward_response_tensor: torch.Tensor ) -> torch.Tensor: return forward_response_tensor
-    def encode_backward_request_gradient ( self, backward_request_gradient: torch.Tensor ) -> torch.Tensor: return backward_request_gradient
-    def decode_backward_request_gradient ( self, backward_request_gradient: torch.Tensor ) -> torch.Tensor: return backward_request_gradient
-    def encode_backward_response_gradient ( self, backward_response_gradient: torch.Tensor ) -> torch.Tensor: return backward_response_gradient
-    def decode_backward_response_gradient ( self, backward_response_gradient: torch.Tensor ) -> torch.Tensor: return backward_response_gradient
-
-    def serialize_forward_request_tensor( self, forward_request_tensor: torch.Tensor ) -> Tuple[ 'torch.proto.Tensor', 'bittensor.proto.ReturnCode',  str ]:        
-        self.check_forward_request_tensor ( forward_request_tensor )
-        forward_request_tensor = self.encode_forward_request_tensor ( forward_request_tensor )
-        tensor_serialzier = bittensor.serializer( serializer_type = self.forward_request_serializer_type )
-        return tensor_serialzier.serialize( tensor = forward_request_tensor, to_type = bittensor.proto.TensorType.TORCH )
-
-    def deserialize_forward_request_tensor( self, forward_request_proto: bittensor.proto.Tensor ) -> Tuple[ 'torch.Tensor', 'bittensor.proto.ReturnCode',  str ]:
-        """ Returns a torch.Tensor from wire proto.Tensor after relevant deserialization has been applied. """
-        tensor_deserialzier = bittensor.serializer( serializer_type = self.forward_request_serializer_type )
-        forward_request_tensor = tensor_deserialzier.deserialize( tensor = forward_request_proto, from_type = bittensor.proto.TensorType.TORCH )
-        forward_request_tensor = self.decode_forward_request_tensor ( forward_request_tensor )
-        self.check_forward_request_tensor ( forward_request_tensor )
-        return forward_request_tensor
-
-    def serialize_forward_response_tensor( self, foward_request_tensor: torch.Tensor, forward_response_tensor: torch.Tensor ) -> Tuple[ 'torch.proto.Tensor', 'bittensor.proto.ReturnCode',  str ]:
-        """ Returns a bittensor.proto.Tensor to be sent on the wire after relevant serialization applied. """        
-        self.check_forward_response_tensor ( foward_request_tensor, forward_response_tensor )
-        encoded_tensor = self.encode_forward_response_tensor ( forward_response_tensor )
-        tensor_serialzier = bittensor.serializer( serializer_type = self.forward_response_serializer_type )
-        return tensor_serialzier.serialize( tensor = encoded_tensor, to_type = bittensor.proto.TensorType.TORCH )
-
-    def deserialize_forward_response_proto( self, foward_request_tensor: torch.Tensor, forward_response_proto: bittensor.proto.Tensor ) -> Tuple[ 'torch.Tensor', 'bittensor.proto.ReturnCode',  str ]:
-        """ Returns a torch.Tensor from wire proto.Tensor after relevant deserialization has been applied. """
-        tensor_deserialzier = bittensor.serializer( serializer_type = self.forward_response_serializer_type )
-        forward_response_tensor = tensor_deserialzier.deserialize( tensor = forward_response_proto, from_type = bittensor.proto.TensorType.TORCH )
-        forward_response_tensor = self.decode_forward_response_tensor ( forward_response_tensor )
-        self.check_forward_response_tensor ( forward_response_tensor )
-        return forward_response_tensor
-
-    def serialize_backward_request_gradient( self, backward_request_gradient: torch.Tensor ) -> Tuple[ 'bittensor.proto.Tensor', 'bittensor.proto.ReturnCode',  str ]:
-        """ Returns a bittensor.proto.Tensor gradient to be sent on the wire after relevant serialization applied. """
-        self.check_backward_request_gradient ( backward_request_gradient )
-        encoded_tensor = self.encode_backward_request_gradient ( backward_request_gradient )
-        tensor_serialzier = bittensor.serializer( serializer_type = self.forward_request_serializer_type )
-        return tensor_serialzier.serialize( tensor = encoded_tensor, to_type = bittensor.proto.TensorType.TORCH )
-
-    def deserialize_backward_request_gradient( self, backward_request_proto: bittensor.proto.Tensor ) -> Tuple[ 'torch.Tensor', 'bittensor.proto.ReturnCode',  str ]:
-        tensor_deserialzier = bittensor.serializer( serializer_type = self.backward_request_serializer_type )
-        backward_request_gradient = tensor_deserialzier.deserialize( tensor = backward_request_proto, from_type = bittensor.proto.TensorType.TORCH )
-        backward_request_gradient = self.decode_backward_request_gradient ( backward_request_gradient )
-        self.check_backward_request_gradient ( backward_request_gradient )
-        return backward_request_gradient
-
-
-    #def serialize_forward_request_tensor( self, forward_request_tensor: torch.Tensor ) -> Tuple[ 'torch.proto.Tensor', 'bittensor.proto.ReturnCode',  str ]:        
-    #def deserialize_forward_request_tensor( self, forward_request_proto: torch.proto.Tensor ) -> Tuple[ 'torch.Tensor', 'bittensor.proto.ReturnCode',  str ]:
-    #def serialize_forward_response_tensor( self, foward_request_tensor: torch.Tensor, forward_response_tensor: torch.Tensor ) -> Tuple[ 'torch.proto.Tensor', 'bittensor.proto.ReturnCode',  str ]:
-    #def deserialize_forward_response_proto( self, foward_request_tensor: torch.Tensor, forward_response_proto: bittensor.proto.Tensor ) -> Tuple[ 'torch.Tensor', 'bittensor.proto.ReturnCode',  str ]:
-    #def serialize_backward_request_gradient( self, backward_request_gradient: torch.Tensor ) -> Tuple[ 'bittensor.proto.Tensor', 'bittensor.proto.ReturnCode',  str ]:
-    #def deserialize_backward_request_gradient( self, backward_request_proto: bittensor.proto.Tensor ) -> Tuple[ 'torch.Tensor', 'bittensor.proto.ReturnCode',  str ]:
-
-class TextCausalLM (Synapse):
-    """ CausalLM Synape type for training NTP    
-    """
-
-    synapse_type: bittensor.proto.Synapse.SynapseType = bittensor.proto.Synapse.SynapseType.TEXT_CAUSAL_LM
-    def __init__( 
-        self, 
-        topk: int = 512,
-        forward_request_serializer_type: 'bittensor.proto.Serializer.Type' = bittensor.proto.Serializer.MSGPACK,
-        forward_response_serializer_type: 'bittensor.proto.Serializer.Type' = bittensor.proto.Serializer.MSGPACK,
-        backward_request_serializer_type: 'bittensor.proto.Serializer.Type' = bittensor.proto.Serializer.MSGPACK,
-        backward_response_serializer_type: 'bittensor.proto.Serializer.Type' = bittensor.proto.Serializer.MSGPACK,
-    ):  
-        super().__init__ (
-            forward_request_serializer_type,
-            forward_response_serializer_type,
-            backward_request_serializer_type,
-            backward_response_serializer_type
-        )
-        self.topk = topk
-        self.synapse_type = TextCausalLM.synapse_type
-
-    @staticmethod
-    def deserialize_from_instance_proto ( instance_proto: bittensor.proto.Synapse ) -> 'TextCausalLM':
-        return TextCausalLM ( 
-            topk = instance_proto.topk, 
-            forward_request_serializer_type = instance_proto.forward_request_serializer_type,
-            forward_response_serializer_type = instance_proto.forward_response_serializer_type,
-            backward_request_serializer_type = instance_proto.backward_request_serializer_type,
-            backward_response_serializer_type = instance_proto.backward_response_serializer_type,
-        )
-
-    @staticmethod
-    def deserialize_from_wire_proto ( wire_proto: bittensor.proto.Synapse ) -> 'TextCausalLM':
-        instance_proto = bittensor.proto.Synapse.TextCausalLM()
-        instance_proto.ParseFromString( wire_proto.args_data )
-        return TextCausalLM.deserialize_from_instance_proto( instance_proto )
-
-    def serialize_to_instance_proto( self ) -> 'bittensor.proto.Synapse.TextCausalLM':
-        return bittensor.proto.Synapse.TextCausalLM ( 
-            topk = self.topk,
-            forward_request_serializer_type = self.forward_request_serializer_type,
-            forward_response_serializer_type = self.forward_response_serializer_type,
-            backward_request_serializer_type = self.backward_request_serializer_type,
-            backward_response_serializer_type = self.backward_response_serializer_type,
-        )
-
-    def serialize_to_wire_proto ( self, code: 'bittensor.proto.ReturnCode' = 0, message: str = '' ) -> bittensor.proto.Synapse:
-        return bittensor.proto.Synapse (
-                args_data = self.serialize_to_instance_proto().SerializeToString(),
-                synapse_type = TextCausalLM.synapse_type,
-                return_code = code,
-                message = message
-            )
-
-    def check_forward_request_tensor     ( self, foward_request_tensor ): pass
-    def check_forward_response_tensor    ( self, foward_request_tensor, forward_response_tensor ): pass
-    def check_backward_request_gradient  ( self, foward_request_tensor, backward_request_gradient ): pass
-    def encode_forward_request_tensor    ( self, foward_request_tensor: torch.Tensor ) -> torch.Tensor: return foward_request_tensor
-    def decode_forward_request_tensor    ( self, foward_request_tensor: torch.Tensor ) -> torch.Tensor: return foward_request_tensor
-    def encode_forward_response_tensor   ( self, forward_response_tensor: torch.Tensor ) -> torch.Tensor: return forward_response_tensor
-    def decode_forward_response_tensor   ( self, forward_response_tensor: torch.Tensor ) -> torch.Tensor: return forward_response_tensor
-    def encode_backward_request_gradient ( self, backward_request_gradient: torch.Tensor ) -> torch.Tensor: return backward_request_gradient
-    def decode_backward_request_gradient ( self, backward_request_gradient: torch.Tensor ) -> torch.Tensor: return backward_request_gradient
-
-    def nill_forward_response_tensor( self, forward_request_tensor: torch.Tensor ) -> torch.Tensor:
-        return torch.zeros( ( forward_request_tensor.size(0), forward_request_tensor.size(1), bittensor.__vocab_size__ ), dtype=torch.float32)
-
-    def nill_backward_response_tensor( self, forward_request_tensor: torch.Tensor ) -> torch.Tensor:
-        return torch.zeros( ( forward_request_tensor.size(0), forward_request_tensor.size(1), forward_request_tensor.size(2) ), dtype=torch.float32)
-
-
-
-class TextSeq2Seq (Synapse):
-    """ Seq2Seq Synape type for generating text sequences. 
-    """
-    synapse_type: bittensor.proto.Synapse.SynapseType = bittensor.proto.Synapse.SynapseType.TEXT_SEQ_2_SEQ
-    def __init__( 
-        self, 
-        topk:int = 512, 
-        num_to_generate: int = 512,
-        forward_request_serializer_type: 'bittensor.proto.Serializer.Type' = bittensor.proto.Serializer.MSGPACK,
-        forward_response_serializer_type: 'bittensor.proto.Serializer.Type' = bittensor.proto.Serializer.MSGPACK,
-        backward_request_serializer_type: 'bittensor.proto.Serializer.Type' = bittensor.proto.Serializer.MSGPACK,
-        backward_response_serializer_type: 'bittensor.proto.Serializer.Type' = bittensor.proto.Serializer.MSGPACK,
-    ) -> 'TextSeq2Seq':  
-        super().__init__ (
-            forward_request_serializer_type,
-            forward_response_serializer_type,
-            backward_request_serializer_type,
-            backward_response_serializer_type
-        )
-        self.topk = topk
-        self.num_to_generate = num_to_generate
-        self.synapse_type = TextSeq2Seq.synapse_type
-
-    @staticmethod
-    def deserialize_from_instance_proto ( instance_proto: bittensor.proto.Synapse ) -> 'Synapse':
-        """ Deserialzied the instance proto to an instance class."""
-        return TextSeq2Seq (
-            topk = instance_proto.topk,
-            num_to_generate = instance_proto.num_to_generate,
-            forward_request_serializer_type = instance_proto.forward_request_serializer_type,
-            forward_response_serializer_type = instance_proto.forward_response_serializer_type,
-            backward_request_serializer_type = instance_proto.backward_request_serializer_type,
-            backward_response_serializer_type = instance_proto.backward_response_serializer_type,
-        )
-
-    @staticmethod
-    def deserialize_from_wire_proto ( wire_proto: bittensor.proto.Synapse ) -> 'Synapse':
-        """ Deserialzied the wire proto to an instance class. """
-        instance_proto = bittensor.proto.Synapse.TestSeq2Seq()
-        instance_proto.ParseFromString( wire_proto.args_data )
-        return TextSeq2Seq.deserialize_from_instance_proto( instance_proto )
-
-    def serialize_to_instance_proto( self ) -> 'bittensor.proto.Synapse.TextSeq2Seq':
-        """ Serializes the class instance to a Synapse instance proto."""
-        return bittensor.proto.Synapse.TestSeq2Seq ( 
-            topk = self.topk, 
-            num_to_generate = self.num_to_generate,
-            forward_request_serializer_type = self.forward_request_serializer_type,
-            forward_response_serializer_type = self.forward_response_serializer_type,
-            backward_request_serializer_type = self.backward_request_serializer_type,
-            backward_response_serializer_type = self.backward_response_serializer_type,
-        )
-
-    def serialize_to_wire_proto( self, code: 'bittensor.proto.ReturnCode' = 0, message: str = ''  ) -> bittensor.proto.Synapse:
-        """ Serializes the class instance to a Synapse wire proto. """
-        return bittensor.proto.Synapse (
-                args_data = self.serialize_to_instance_proto().SerializeToString(),
-                synapse_type = TextSeq2Seq.synapse_type,
-                return_code = code,
-                message = message
-            )
-
-    def check_forward_request_tensor     ( self, foward_request_tensor ): pass
-    def check_forward_response_tensor    ( self, foward_request_tensor, forward_response_tensor ): pass
-    def check_backward_request_gradient  ( self, foward_request_tensor, backward_request_gradient ): pass
-    def encode_forward_request_tensor    ( self, foward_request_tensor: torch.Tensor ) -> torch.Tensor: return foward_request_tensor
-    def decode_forward_request_tensor    ( self, foward_request_tensor: torch.Tensor ) -> torch.Tensor: return foward_request_tensor
-    def encode_forward_response_tensor   ( self, forward_response_tensor: torch.Tensor ) -> torch.Tensor: return forward_response_tensor
-    def decode_forward_response_tensor   ( self, forward_response_tensor: torch.Tensor ) -> torch.Tensor: return forward_response_tensor
-    def encode_backward_request_gradient ( self, backward_request_gradient: torch.Tensor ) -> torch.Tensor: return backward_request_gradient
-    def decode_backward_request_gradient ( self, backward_request_gradient: torch.Tensor ) -> torch.Tensor: return backward_request_gradient
-
-    def nill_forward_response_tensor( self, forward_request_tensor: torch.Tensor ) -> torch.Tensor:
-        """ Returns a zeroed tensor used as response to a dendrite forward call when the call fails."""
-        return torch.zeros( ( forward_request_tensor.size(0), forward_request_tensor.size(1), bittensor.__vocab_size__ ), dtype=torch.float32)
-
-    def nill_backward_response_gradient( self, forward_request_tensor: torch.Tensor ) -> torch.Tensor:
-        """ Returns a zeroed tensor used as response to a dendrite backward call when the call fails."""
-        return torch.zeros( ( forward_request_tensor.size(0), forward_request_tensor.size(1), forward_request_tensor.size(2) ), dtype=torch.float32)
-
-
-class TextLastHiddenState (Synapse):
-    """ TastHiddenState Synapse type for getting last hidden layer embeddings from languge models.
-=======
 from .synapse_impl import Synapse
 from .text_causallm_impl import TextCausalLM
 from .text_lasthiddenstate_impl import TextLastHiddenState
 from .text_seq2seq_impl import TextSeq2Seq
 class synapse:
->>>>>>> 50b02b92
     """
     Factory class for the synapse objects. The synapses are designed to work the bittensor protocol and is 
     reponsible for the serialization and deserialization of their contents. They are expected to be included by
