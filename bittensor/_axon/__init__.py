--- conflicted
+++ resolved
@@ -290,13 +290,7 @@
         self.receiver_hotkey = receiver_hotkey
 
 
-<<<<<<< HEAD
     def parse_signature_v2(self, signature: str) -> Union[Tuple[int, str, str, str, int], None]:
-=======
-    def parse_signature_v2(
-        self, signature: str
-    ) -> Union[Tuple[int, str, str, str, int], None]:
->>>>>>> 07e84e8b
         r"""Attempts to parse a signature using the v2 format"""
         parts = signature.split(".")
         if len(parts) != 4:
@@ -318,11 +312,6 @@
             raise Exception("Request signature missing")
         if int(version) < 370:
             raise Exception("Incorrect Version")
-<<<<<<< HEAD
-
-=======
-        
->>>>>>> 07e84e8b
         parts = self.parse_signature_v2(signature)
         if parts is not None:
             return parts
@@ -369,10 +358,6 @@
         failed, error_message =  self.blacklist(hotkey, request_type)
         if failed:
             raise Exception(str(error_message))
-<<<<<<< HEAD
-=======
-
->>>>>>> 07e84e8b
 
     def intercept_service(self, continuation, handler_call_details):
         r"""Authentication between bittensor nodes. Intercepts messages and checks them"""
