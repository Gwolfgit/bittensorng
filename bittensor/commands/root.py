--- conflicted
+++ resolved
@@ -223,42 +223,12 @@
         table = Table(show_footer=False)
         table.title = "[white]Root Network Weights"
         table.add_column(
-<<<<<<< HEAD
-            "[overline white]UID",
-=======
             "[white]UID",
             header_style="overline white",
->>>>>>> 11cf2790
             footer_style="overline white",
             style="rgb(50,163,219)",
             no_wrap=True,
         )
-<<<<<<< HEAD
-        table.add_column(
-            "[overline white]NETUID",
-            footer_style="overline white",
-            justify="right",
-            style="green",
-            no_wrap=True,
-        )
-        table.add_column(
-            "[overline white]WEIGHT",
-            footer_style="overline white",
-            justify="right",
-            style="green",
-            no_wrap=True,
-        )
-        table.show_footer = True
-
-        for matrix in weights:
-            uid = matrix[0]
-            for weight_data in matrix[1]:
-                table.add_row(
-                    str(uid),
-                    str(weight_data[0]),
-                    "{:0.2f}%".format((weight_data[1] / 65535) * 100),
-                )
-=======
 
         uid_to_weights = {}
         netuids = set()
@@ -299,7 +269,6 @@
             table.add_row(*row)
 
         table.show_footer = True
->>>>>>> 11cf2790
 
         table.box = None
         table.pad_edge = False
