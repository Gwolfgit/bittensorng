# The MIT License (MIT)
# Copyright © 2021 Yuma Rao

# Permission is hereby granted, free of charge, to any person obtaining a copy of this software and associated
# documentation files (the “Software”), to deal in the Software without restriction, including without limitation
# the rights to use, copy, modify, merge, publish, distribute, sublicense, and/or sell copies of the Software,
# and to permit persons to whom the Software is furnished to do so, subject to the following conditions:

# The above copyright notice and this permission notice shall be included in all copies or substantial portions of
# the Software.

# THE SOFTWARE IS PROVIDED “AS IS”, WITHOUT WARRANTY OF ANY KIND, EXPRESS OR IMPLIED, INCLUDING BUT NOT LIMITED TO
# THE WARRANTIES OF MERCHANTABILITY, FITNESS FOR A PARTICULAR PURPOSE AND NONINFRINGEMENT. IN NO EVENT SHALL
# THE AUTHORS OR COPYRIGHT HOLDERS BE LIABLE FOR ANY CLAIM, DAMAGES OR OTHER LIABILITY, WHETHER IN AN ACTION
# OF CONTRACT, TORT OR OTHERWISE, ARISING FROM, OUT OF OR IN CONNECTION WITH THE SOFTWARE OR THE USE OR OTHER
# DEALINGS IN THE SOFTWARE.

import argparse
import bittensor
from tqdm import tqdm
from concurrent.futures import ProcessPoolExecutor
from collections import defaultdict
from fuzzywuzzy import fuzz
from rich.align import Align
from rich.table import Table
from rich.prompt import Prompt
from typing import List, Optional, Dict, Tuple
from .utils import (
    get_hotkey_wallets_for_wallet,
    get_coldkey_wallets_for_path,
    get_all_wallets_for_path,
)
from . import defaults

console = bittensor.__console__


class OverviewCommand:
    @staticmethod
    def run(cli: "bittensor.cli"):
        r"""Prints an overview for the wallet's colkey."""
        console = bittensor.__console__
        wallet = bittensor.wallet(config=cli.config)
        subtensor: "bittensor.subtensor" = bittensor.subtensor(config=cli.config)

        all_hotkeys = []
        total_balance = bittensor.Balance(0)

        # We are printing for every coldkey.
        if cli.config.get("all", d=None):
            cold_wallets = get_coldkey_wallets_for_path(cli.config.wallet.path)
            for cold_wallet in tqdm(cold_wallets, desc="Pulling balances"):
                if (
                    cold_wallet.coldkeypub_file.exists_on_device()
                    and not cold_wallet.coldkeypub_file.is_encrypted()
                ):
                    total_balance = total_balance + subtensor.get_balance(
                        cold_wallet.coldkeypub.ss58_address
                    )
            all_hotkeys = get_all_wallets_for_path(cli.config.wallet.path)
        else:
            # We are only printing keys for a single coldkey
            coldkey_wallet = bittensor.wallet(config=cli.config)
            if (
                coldkey_wallet.coldkeypub_file.exists_on_device()
                and not coldkey_wallet.coldkeypub_file.is_encrypted()
            ):
                total_balance = subtensor.get_balance(
                    coldkey_wallet.coldkeypub.ss58_address
                )
            if not coldkey_wallet.coldkeypub_file.exists_on_device():
                console.print("[bold red]No wallets found.")
                return
            all_hotkeys = get_hotkey_wallets_for_wallet(coldkey_wallet)

        # We are printing for a select number of hotkeys from all_hotkeys.

        if cli.config.get("hotkeys", []):
            if not cli.config.get("all_hotkeys", False):
                # We are only showing hotkeys that are specified.
                all_hotkeys = [
                    hotkey
                    for hotkey in all_hotkeys
                    if hotkey.hotkey_str in cli.config.hotkeys
                ]
            else:
                # We are excluding the specified hotkeys from all_hotkeys.
                all_hotkeys = [
                    hotkey
                    for hotkey in all_hotkeys
                    if hotkey.hotkey_str not in cli.config.hotkeys
                ]

        # Check we have keys to display.
        if len(all_hotkeys) == 0:
            console.print("[red]No wallets found.[/red]")
            return

        # Pull neuron info for all keys.
        neurons: Dict[str, List[bittensor.NeuronInfoLite]] = {}
        block = subtensor.block

        netuids = subtensor.get_all_subnet_netuids()
        if cli.config.netuid != []:
            netuids = [netuid for netuid in netuids if netuid in cli.config.netuid]
        for netuid in netuids:
            neurons[str(netuid)] = []

        all_wallet_names = set([wallet.name for wallet in all_hotkeys])
        all_coldkey_wallets = [
            bittensor.wallet(name=wallet_name) for wallet_name in all_wallet_names
        ]

        hotkey_coldkey_to_hotkey_wallet = {}
        for hotkey_wallet in all_hotkeys:
            if hotkey_wallet.hotkey.ss58_address not in hotkey_coldkey_to_hotkey_wallet:
                hotkey_coldkey_to_hotkey_wallet[hotkey_wallet.hotkey.ss58_address] = {}

            hotkey_coldkey_to_hotkey_wallet[hotkey_wallet.hotkey.ss58_address][
                hotkey_wallet.coldkeypub.ss58_address
            ] = hotkey_wallet

        all_hotkey_addresses = list(hotkey_coldkey_to_hotkey_wallet.keys())
        with console.status(
            ":satellite: Syncing with chain: [white]{}[/white] ...".format(
                cli.config.subtensor.get(
                    "network", bittensor.defaults.subtensor.network
                )
            )
        ):
            # Create a copy of the config without the parser and formatter_class.
            ## This is needed to pass to the ProcessPoolExecutor, which cannot pickle the parser.
            copy_config = cli.config.copy()
            copy_config["__parser"] = None
            copy_config["formatter_class"] = None

            # Pull neuron info for all keys.
            ## Max len(netuids) or 5 threads.
            with ProcessPoolExecutor(max_workers=max(len(netuids), 5)) as executor:
                results = executor.map(
                    OverviewCommand._get_neurons_for_netuid,
                    [(copy_config, netuid, all_hotkey_addresses) for netuid in netuids],
                )
                executor.shutdown(wait=True)  # wait for all complete

                for result in results:
                    netuid, neurons_result, err_msg = result
                    if err_msg is not None:
                        console.print(err_msg)

                    if len(neurons_result) == 0:
                        # Remove netuid from overview if no neurons are found.
                        netuids.remove(netuid)
                        del neurons[str(netuid)]
                    else:
                        # Add neurons to overview.
                        neurons[str(netuid)] = neurons_result

            total_coldkey_stake_from_metagraph = defaultdict(
                lambda: bittensor.Balance(0.0)
            )
            checked_hotkeys = set()
            for neuron_list in neurons.values():
                for neuron in neuron_list:
                    if neuron.hotkey in checked_hotkeys:
                        continue
                    total_coldkey_stake_from_metagraph[
                        neuron.coldkey
                    ] += neuron.stake_dict[neuron.coldkey]
                    checked_hotkeys.add(neuron.hotkey)

            alerts_table = Table(show_header=True, header_style="bold magenta")
            alerts_table.add_column("🥩 alert!")

            coldkeys_to_check = []
            for coldkey_wallet in all_coldkey_wallets:
                # Check if we have any stake with hotkeys that are not registered.
                total_coldkey_stake_from_chain = subtensor.get_total_stake_for_coldkey(
                    ss58_address=coldkey_wallet.coldkeypub.ss58_address
                )
                difference = (
                    total_coldkey_stake_from_chain
                    - total_coldkey_stake_from_metagraph[
                        coldkey_wallet.coldkeypub.ss58_address
                    ]
                )
                if difference == 0:
                    continue  # We have all our stake registered.

                coldkeys_to_check.append(coldkey_wallet)
                alerts_table.add_row(
                    "Found {} stake with coldkey {} that is not registered.".format(
                        difference, coldkey_wallet.coldkeypub.ss58_address
                    )
                )

            if len(coldkeys_to_check) > 0:
                # We have some stake that is not with a registered hotkey.
                if "-1" not in neurons:
                    neurons["-1"] = []

            # Use process pool to check each coldkey wallet for de-registered stake.
            with ProcessPoolExecutor(
                max_workers=max(len(coldkeys_to_check), 5)
            ) as executor:
                results = executor.map(
                    OverviewCommand._get_de_registered_stake_for_coldkey_wallet,
                    [
                        (cli.config, all_hotkey_addresses, coldkey_wallet)
                        for coldkey_wallet in coldkeys_to_check
                    ],
                )
                executor.shutdown(wait=True)  # wait for all complete

            for result in results:
                coldkey_wallet, de_registered_stake, err_msg = result
                if err_msg is not None:
                    console.print(err_msg)

                if len(de_registered_stake) == 0:
                    continue  # We have no de-registered stake with this coldkey.

                de_registered_neurons = []
                for hotkey_addr, our_stake in de_registered_stake:
                    # Make a neuron info lite for this hotkey and coldkey.
                    de_registered_neuron = bittensor.NeuronInfoLite._null_neuron()
                    de_registered_neuron.hotkey = hotkey_addr
                    de_registered_neuron.coldkey = (
                        coldkey_wallet.coldkeypub.ss58_address
                    )
                    de_registered_neuron.total_stake = bittensor.Balance(our_stake)
<<<<<<< HEAD

                    de_registered_neurons.append(de_registered_neuron)

=======

                    de_registered_neurons.append(de_registered_neuron)

>>>>>>> 11cf2790
                    # Add this hotkey to the wallets dict
                    wallet_ = bittensor.Wallet(
                        name=wallet,
                    )
                    wallet_.hotkey = hotkey_addr
                    wallet.hotkey_str = hotkey_addr[:5]  # Max length of 5 characters
                    hotkey_coldkey_to_hotkey_wallet[hotkey_addr][
                        coldkey_wallet.coldkeypub.ss58_address
                    ] = wallet_

                # Add neurons to overview.
                neurons["-1"].extend(de_registered_neurons)

        # Setup outer table.
        grid = Table.grid(pad_edge=False)

        # If there are any alerts, add them to the grid
        if len(alerts_table.rows) > 0:
            grid.add_row(alerts_table)

        title: str = ""
        if not cli.config.get("all", d=None):
            title = "[bold white italic]Wallet - {}:{}".format(
                cli.config.wallet.name, wallet.coldkeypub.ss58_address
            )
        else:
            title = "[bold whit italic]All Wallets:"

        # Add title
        grid.add_row(Align(title, vertical="middle", align="center"))

        # Generate rows per netuid
        hotkeys_seen = set()
        total_neurons = 0
        total_stake = 0.0
        for netuid in netuids:
            subnet_tempo = subtensor.tempo(netuid=netuid)
            last_subnet = netuid == netuids[-1]
            TABLE_DATA = []
            total_rank = 0.0
            total_trust = 0.0
            total_consensus = 0.0
            total_validator_trust = 0.0
            total_incentive = 0.0
            total_dividends = 0.0
            total_emission = 0

            for nn in neurons[str(netuid)]:
                hotwallet = hotkey_coldkey_to_hotkey_wallet.get(nn.hotkey, {}).get(
                    nn.coldkey, None
                )
                if not hotwallet:
<<<<<<< HEAD
                    continue
=======
                    # Indicates a mismatch between what the chain says the coldkey
                    # is for this hotkey and the local wallet coldkey-hotkey pair
                    hotwallet = argparse.Namespace()
                    hotwallet.name = nn.coldkey[:7]
                    hotwallet.hotkey_str = nn.hotkey[:7]
>>>>>>> 11cf2790
                nn: bittensor.NeuronInfoLite
                uid = nn.uid
                active = nn.active
                stake = nn.total_stake.tao
                rank = nn.rank
                trust = nn.trust
                consensus = nn.consensus
                validator_trust = nn.validator_trust
                incentive = nn.incentive
                dividends = nn.dividends
                emission = int(nn.emission / (subnet_tempo + 1) * 1e9)
                last_update = int(block - nn.last_update)
                validator_permit = nn.validator_permit
                row = [
                    hotwallet.name,
                    hotwallet.hotkey_str,
                    str(uid),
                    str(active),
                    "{:.5f}".format(stake),
                    "{:.5f}".format(rank),
                    "{:.5f}".format(trust),
                    "{:.5f}".format(consensus),
                    "{:.5f}".format(incentive),
                    "{:.5f}".format(dividends),
                    "{:_}".format(emission),
                    "{:.5f}".format(validator_trust),
                    "*" if validator_permit else "",
                    str(last_update),
                    bittensor.utils.networking.int_to_ip(nn.axon_info.ip)
                    + ":"
                    + str(nn.axon_info.port)
                    if nn.axon_info.port != 0
                    else "[yellow]none[/yellow]",
                    nn.hotkey,
                ]

                total_rank += rank
                total_trust += trust
                total_consensus += consensus
                total_incentive += incentive
                total_dividends += dividends
                total_emission += emission
                total_validator_trust += validator_trust

                if not (nn.hotkey, nn.coldkey) in hotkeys_seen:
                    # Don't double count stake on hotkey-coldkey pairs.
                    hotkeys_seen.add((nn.hotkey, nn.coldkey))
                    total_stake += stake

                # netuid -1 are neurons that are de-registered.
                if netuid != "-1":
                    total_neurons += 1

                TABLE_DATA.append(row)

            # Add subnet header
            if netuid == "-1":
                grid.add_row(f"Deregistered Neurons")
            else:
                grid.add_row(f"Subnet: [bold white]{netuid}[/bold white]")

            table = Table(
                show_footer=False,
                width=cli.config.get("width", None),
                pad_edge=False,
                box=None,
            )
            if last_subnet:
                table.add_column(
                    "[overline white]COLDKEY",
                    str(total_neurons),
                    footer_style="overline white",
                    style="bold white",
                )
                table.add_column(
                    "[overline white]HOTKEY",
                    str(total_neurons),
                    footer_style="overline white",
                    style="white",
                )
            else:
                # No footer for non-last subnet.
                table.add_column("[overline white]COLDKEY", style="bold white")
                table.add_column("[overline white]HOTKEY", style="white")
            table.add_column(
                "[overline white]UID",
                str(total_neurons),
                footer_style="overline white",
                style="yellow",
            )
            table.add_column(
                "[overline white]ACTIVE", justify="right", style="green", no_wrap=True
            )
            if last_subnet:
                table.add_column(
                    "[overline white]STAKE(\u03C4)",
                    "\u03C4{:.5f}".format(total_stake),
                    footer_style="overline white",
                    justify="right",
                    style="green",
                    no_wrap=True,
                )
            else:
                # No footer for non-last subnet.
                table.add_column(
                    "[overline white]STAKE(\u03C4)",
                    justify="right",
                    style="green",
                    no_wrap=True,
                )
            table.add_column(
                "[overline white]RANK",
                "{:.5f}".format(total_rank),
                footer_style="overline white",
                justify="right",
                style="green",
                no_wrap=True,
            )
            table.add_column(
                "[overline white]TRUST",
                "{:.5f}".format(total_trust),
                footer_style="overline white",
                justify="right",
                style="green",
                no_wrap=True,
            )
            table.add_column(
                "[overline white]CONSENSUS",
                "{:.5f}".format(total_consensus),
                footer_style="overline white",
                justify="right",
                style="green",
                no_wrap=True,
            )
            table.add_column(
                "[overline white]INCENTIVE",
                "{:.5f}".format(total_incentive),
                footer_style="overline white",
                justify="right",
                style="green",
                no_wrap=True,
            )
            table.add_column(
                "[overline white]DIVIDENDS",
                "{:.5f}".format(total_dividends),
                footer_style="overline white",
                justify="right",
                style="green",
                no_wrap=True,
            )
            table.add_column(
                "[overline white]EMISSION(\u03C1)",
                "\u03C1{:_}".format(total_emission),
                footer_style="overline white",
                justify="right",
                style="green",
                no_wrap=True,
            )
            table.add_column(
                "[overline white]VTRUST",
                "{:.5f}".format(total_validator_trust),
                footer_style="overline white",
                justify="right",
                style="green",
                no_wrap=True,
            )
            table.add_column("[overline white]VPERMIT", justify="right", no_wrap=True)
            table.add_column("[overline white]UPDATED", justify="right", no_wrap=True)
            table.add_column(
                "[overline white]AXON", justify="left", style="dim blue", no_wrap=True
            )
            table.add_column(
                "[overline white]HOTKEY_SS58", style="dim blue", no_wrap=False
            )
            table.show_footer = True

            sort_by: Optional[str] = cli.config.get("sort_by", None)
            sort_order: Optional[str] = cli.config.get("sort_order", None)

            if sort_by is not None and sort_by != "":
                column_to_sort_by: int = 0
                highest_matching_ratio: int = 0
                sort_descending: bool = False  # Default sort_order to ascending

                for index, column in zip(range(len(table.columns)), table.columns):
                    # Fuzzy match the column name. Default to the first column.
                    column_name = column.header.lower().replace("[overline white]", "")
                    match_ratio = fuzz.ratio(sort_by.lower(), column_name)
                    # Finds the best matching column
                    if match_ratio > highest_matching_ratio:
                        highest_matching_ratio = match_ratio
                        column_to_sort_by = index

                if sort_order.lower() in {"desc", "descending", "reverse"}:
                    # Sort descending if the sort_order matches desc, descending, or reverse
                    sort_descending = True

                def overview_sort_function(row):
                    data = row[column_to_sort_by]
                    # Try to convert to number if possible
                    try:
                        data = float(data)
                    except ValueError:
                        pass
                    return data

                TABLE_DATA.sort(key=overview_sort_function, reverse=sort_descending)

            for row in TABLE_DATA:
                table.add_row(*row)

            grid.add_row(table)

        console.clear()

        caption = "[italic][dim][white]Wallet balance: [green]\u03C4" + str(
            total_balance.tao
        )
        grid.add_row(Align(caption, vertical="middle", align="center"))

        # Print the entire table/grid
        console.print(grid, width=cli.config.get("width", None))

    @staticmethod
    def _get_neurons_for_netuid(
        args_tuple: Tuple["bittensor.Config", int, List[str]]
    ) -> Tuple[int, List["bittensor.NeuronInfoLite"], Optional[str]]:
        subtensor_config, netuid, hot_wallets = args_tuple

        result: List["bittensor.NeuronInfoLite"] = []

        try:
            subtensor = bittensor.subtensor(config=subtensor_config)

            all_neurons: List["bittensor.NeuronInfoLite"] = subtensor.neurons_lite(
                netuid=netuid
            )
            # Map the hotkeys to uids
            hotkey_to_neurons = {n.hotkey: n.uid for n in all_neurons}
            for hot_wallet_addr in hot_wallets:
                uid = hotkey_to_neurons.get(hot_wallet_addr)
                if uid is not None:
                    nn = all_neurons[uid]
                    result.append(nn)
        except Exception as e:
            return netuid, [], "Error: {}".format(e)

        return netuid, result, None

    @staticmethod
    def _get_de_registered_stake_for_coldkey_wallet(
        args_tuple,
    ) -> Tuple[
        "bittensor.Wallet", List[Tuple[str, "bittensor.Balance"]], Optional[str]
    ]:
        subtensor_config, all_hotkey_addresses, coldkey_wallet = args_tuple

        # List of (hotkey_addr, our_stake) tuples.
        result: List[Tuple[str, "bittensor.Balance"]] = []

        try:
            subtensor = bittensor.subtensor(config=subtensor_config)

            # Pull all stake for our coldkey
            all_stake_info_for_coldkey = subtensor.get_stake_info_for_coldkey(
                coldkey_ss58=coldkey_wallet.coldkeypub.ss58_address
            )

            ## Filter out hotkeys that are in our wallets
            ## Filter out hotkeys that are delegates.
            def _filter_stake_info(stake_info: "bittensor.StakeInfo") -> bool:
                if stake_info.stake == 0:
                    return False  # Skip hotkeys that we have no stake with.
                if stake_info.hotkey_ss58 in all_hotkey_addresses:
                    return False  # Skip hotkeys that are in our wallets.
                if subtensor.is_hotkey_delegate(hotkey_ss58=stake_info.hotkey_ss58):
                    return False  # Skip hotkeys that are delegates, they show up in btcli my_delegates table.

                return True

            all_staked_hotkeys = filter(_filter_stake_info, all_stake_info_for_coldkey)
            result = [
                (stake_info.hotkey, stake_info.stake)
                for stake_info in all_staked_hotkeys
            ]

        except Exception as e:
            return coldkey_wallet, [], "Error: {}".format(e)

        return coldkey_wallet, result, None

    @staticmethod
    def add_args(parser: argparse.ArgumentParser):
        overview_parser = parser.add_parser(
            "overview", help="""Show registered account overview."""
        )
        overview_parser.add_argument(
            "--all",
            dest="all",
            action="store_true",
            help="""View overview for all wallets.""",
            default=False,
        )
        overview_parser.add_argument(
            "--width",
            dest="width",
            action="store",
            type=int,
            help="""Set the output width of the overview. Defaults to automatic width from terminal.""",
            default=None,
        )
        overview_parser.add_argument(
            "--sort_by",
            "--wallet.sort_by",
            dest="sort_by",
            required=False,
            action="store",
            default="",
            type=str,
            help="""Sort the hotkeys by the specified column title (e.g. name, uid, axon).""",
        )
        overview_parser.add_argument(
            "--sort_order",
            "--wallet.sort_order",
            dest="sort_order",
            required=False,
            action="store",
            default="ascending",
            type=str,
            help="""Sort the hotkeys in the specified ordering. (ascending/asc or descending/desc/reverse)""",
        )
        overview_parser.add_argument(
            "--hotkeys",
            "--exclude_hotkeys",
            "--wallet.hotkeys",
            "--wallet.exclude_hotkeys",
            required=False,
            action="store",
            default=[],
            type=str,
            nargs="*",
            help="""Specify the hotkeys by name or ss58 address. (e.g. hk1 hk2 hk3)""",
        )
        overview_parser.add_argument(
            "--all_hotkeys",
            "--wallet.all_hotkeys",
            required=False,
            action="store_true",
            default=False,
            help="""To specify all hotkeys. Specifying hotkeys will exclude them from this all.""",
        )
        overview_parser.add_argument(
            "--netuid",
            dest="netuid",
            type=int,
            nargs="*",
            help="""Set the netuid(s) to filter by.""",
            default=[],
        )
        bittensor.wallet.add_args(overview_parser)
        bittensor.subtensor.add_args(overview_parser)

    @staticmethod
    def check_config(config: "bittensor.config"):
        if (
            not config.is_set("wallet.name")
            and not config.no_prompt
            and not config.get("all", d=None)
        ):
            wallet_name = Prompt.ask("Enter wallet name", default=defaults.wallet.name)
            config.wallet.name = str(wallet_name)

        if config.netuid != []:
            if not isinstance(config.netuid, list):
                config.netuid = [int(config.netuid)]
            else:
                config.netuid = [int(netuid) for netuid in config.netuid]<|MERGE_RESOLUTION|>--- conflicted
+++ resolved
@@ -229,15 +229,9 @@
                         coldkey_wallet.coldkeypub.ss58_address
                     )
                     de_registered_neuron.total_stake = bittensor.Balance(our_stake)
-<<<<<<< HEAD
 
                     de_registered_neurons.append(de_registered_neuron)
 
-=======
-
-                    de_registered_neurons.append(de_registered_neuron)
-
->>>>>>> 11cf2790
                     # Add this hotkey to the wallets dict
                     wallet_ = bittensor.Wallet(
                         name=wallet,
@@ -290,15 +284,11 @@
                     nn.coldkey, None
                 )
                 if not hotwallet:
-<<<<<<< HEAD
-                    continue
-=======
                     # Indicates a mismatch between what the chain says the coldkey
                     # is for this hotkey and the local wallet coldkey-hotkey pair
                     hotwallet = argparse.Namespace()
                     hotwallet.name = nn.coldkey[:7]
                     hotwallet.hotkey_str = nn.hotkey[:7]
->>>>>>> 11cf2790
                 nn: bittensor.NeuronInfoLite
                 uid = nn.uid
                 active = nn.active
