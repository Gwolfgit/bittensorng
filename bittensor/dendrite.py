--- conflicted
+++ resolved
@@ -5,7 +5,7 @@
 from loguru import logger
 from typing import List, Tuple, Dict, Optional
 
-from bittensor.exceptions.ResponseExceptions import EmptyTensorException
+from bittensor.exceptions.ResponseExceptions import EmptyTensorException, ResponseShapeException
 
 import bittensor
 import os
@@ -50,7 +50,7 @@
                 synapses (:obj:`List[bittensor_pb2.Synapse]` of shape :obj:`(num_synapses)`, `required`): 
                     List of remote synapses which match length of x. Tensors from x are sent forward to these synapses.
 
-                x (:obj:`List[torch.Tensor]` of shape :obj:`(num_synapses * [batch_size, channels, rows, cols])`, `required`): 
+                x (:obj:`List[torch.Tensor]` of shape :obj:`(num_synapses * [batch_size, sequence_len, channels, rows, cols])`, `required`): 
                     List of image-tensors to send to corresponsing synapses. Tensors are images encoded using the
                     torch.toTensor() or other encoding which produces the shape [batch_size, channels, rows, cols].
             
@@ -59,9 +59,8 @@
                     Output encodings of images produced by remote synapses. Non-responses are zeroes of common shape.
         """
         # TODO(const): Checks across all tensors and other shape checks.
-        # TODO(const): Add sequence length.
-        if len(x[0].shape) != 4:
-            raise ValueError('Image inputs should be rank 4 with semantic shape: [batch_size, channels, rows, cols]')
+        if len(x[0].shape) != 5:
+            raise ValueError('Image inputs should be rank 5 with semantic shape: [batch_size, sequence_dim, channels, rows, cols]')
         return self.forward(synapses, x, bittensor_pb2.Modality.IMAGE)
     
     def forward_tensor(self, synapses: List[bittensor_pb2.Synapse], x: List[ torch.Tensor ]) -> List[torch.Tensor]:
@@ -188,25 +187,17 @@
                                                 signature = ctx.caller.signature,
                                                 tensors = [serialized_inputs]
                                             )
-<<<<<<< HEAD
               # Make RPC call.
         try:
             # Forward tensor.
             response = ctx.caller.stub.Forward(request)       
 
-=======
-        
-        # Make RPC call.
-        try:
-            response = ctx.caller.stub.Forward(request)          
->>>>>>> 5ba458b4
             # Deserialize outputs and return.
             if len(response.tensors) > 0:
                 outputs = PyTorchSerializer.deserialize_tensor(response.tensors[0])
             else:
                 raise EmptyTensorException
 
-<<<<<<< HEAD
             # Check batch_size.
             if output.size(0) != inputs.size(0):    
                 raise ResponseShapeException
@@ -226,19 +217,6 @@
             outputs = torch.zeros((inputs.size(0), inputs.size(1), bittensor.__network_dim__))
         except Exception as e:
             outputs = torch.zeros((inputs.size(0), inputs.size(1), bittensor.__network_dim__))
-=======
-        except grpc._channel._InactiveRpcError as ire:
-            # Error making remote request.
-            logger.error("Error making forward call to {} with error {}", RemoteSynapse, ire)
-            return torch.zeros((inputs.size(0), bittensor.__network_dim__))
-        except EmptyTensorException as ete:
-            outputs = torch.zeros((inputs.size(0), bittensor.__network_dim__))
-
-        # Check batch_size.
-        # TODO(const) check sequence_len when images have sequence len.
-        if outputs.size(0) != inputs.size(0):    
-            return torch.zeros((inputs.size(0), bittensor.__network_dim__))
->>>>>>> 5ba458b4
 
         return outputs
 
