import argparse
import grpc
import torch
import torch.nn as nn
import bittensor
import time

from torch.autograd.function import once_differentiable
from typing import List, Optional
from loguru import logger
from munch import Munch

from bittensor import bittensor_pb2_grpc as bittensor_grpc
from bittensor import bittensor_pb2
from bittensor.tb_logger import TBLogger
from bittensor.serializer import PyTorchSerializer
from bittensor.exceptions.Exceptions import EmptyTensorException, ResponseShapeException, SerializationException
import time
import asyncio
from bittensor.utils.asyncio import Asyncio

# dummy tensor that triggers autograd in RemoteExpert
DUMMY = torch.empty(0, requires_grad=True)


class Dendrite(nn.Module):
    r"""
    This is the bittensr object used to make calls to the network. It can be used like a normal torch nn.Module
    and is differentiable. Messages passed through this module will be sent to neuron objects, either remote
    or local, and return response torch tensors. Gradients passing through this module on a .backward() call will trigger
    the Backward rpc calls, passing gradients to the remote neuron instances called during the Forward operation.

    Args:
        config (:obj:`bittensor.Config`, `required`):
            Bittensor config object.
    Examples::

        >>> from bittensor

        >>> # Initialize config defaults.
        >>> config = Config.load()

        >>> # Create Dendrite nn.module
        >>> dendrite = bittensor.Dendrite(config)

        >>> if len(metagraph.neurons()) > 0
        >>>     requests = [torch.rand(10, 100) for _ in metagraph.neurons()] # Random query tensors.
        >>>     responses = dendrite (requests, metagraph.neurons()) # Make network queries.
        >>>     responses[0].backward() # Backprop through dendrite.
    """

    def __init__(
            self,
            config,
            keypair,
    ):
        super().__init__()
        self._config = config
        self.__keypair = keypair
        self._remotes = {}

    @staticmethod   
    def add_args(parser: argparse.ArgumentParser) -> argparse.ArgumentParser:
        parser.add_argument('--dendrite.pass_gradients', default=True, type=bool, 
                            help='Switch to true is the neuron passes gradients to downstream peers.')
        parser.add_argument('--dendrite.timeout', default=0.5, type=float, 
                            help='Per request RPC timeout.')
        return parser

    @staticmethod   
    def check_config(config: Munch) -> Munch:
        assert config.dendrite.timeout >= 0, 'timeout must be positive value, got {}'.format(config.dendrite.timeout)
        return config

    def forward_text(self, neurons: List[bittensor_pb2.Neuron],
                     x: List[torch.Tensor]) -> List[torch.Tensor]:
        r""" Forward text inputs to neurons.

            Args:
                neurons (:obj:`List[bittensor_pb2.Neuron]` of shape :obj:`(num_neurons)`, `required`):
                    List of remote neurons which match length of x. Tensors from x are sent forward to these neurons.

                x (:obj:`List[torch.Tensor]` of shape :obj:`(num_neurons * [batch_size, sequence_len])`, `required`):
                    List of tensors to send to corresponsing neurons. Tensors are text input_ids encoded using the
                    bittensor tokenizer of shape [batch_size, sequence_len].

            Returns:
                forwad_output (:obj:`List[torch.FloatTensor]` of shape :obj:`(batch_size, sequence_len, bittensor.network_size)`, `required`):
                    Output encodings of inputs produced by remote neurons. Non-responses are zeroes of common shape.
        """
        if len(x[0].shape) != 2:
            error_msg = 'Text inputs should rank 2 with semantic shape: [batch_size, sequence_len]'
            raise ValueError(error_msg)
        if len(x) != len(neurons):
            error_msg = 'List of text inputs x should have the same length as passed destination neurons, got {} and {}'.format(len(x), len(neurons))
            raise ValueError(error_msg)
        if len(x) < 1:
            error_msg = 'Must pass more than 0 input for argument x, got {}'.format(len(x))
            raise ValueError(error_msg)
        return self.forward(neurons, x, bittensor_pb2.Modality.TEXT)

    def forward_image(self, neurons: List[bittensor_pb2.Neuron],
                      x: List[torch.Tensor]) -> List[torch.Tensor]:
        r""" Forward image inputs to neurons.

            Args:
                neurons (:obj:`List[bittensor_pb2.Neuron]` of shape :obj:`(num_neurons)`, `required`):
                    List of remote neurons which match length of x. Tensors from x are sent forward to these neurons.

                x (:obj:`List[torch.Tensor]` of shape :obj:`(num_neurons * [batch_size, sequence_len, channels, rows, cols])`, `required`):
                    List of image-tensors to send to corresponsing neurons. Tensors are images encoded using the
                    torch.toTensor() or other encoding which produces the shape [batch_size, channels, rows, cols].

            Returns:
                forwad_output (:obj:`List[torch.FloatTensor]` of shape :obj:`(batch_size, sequence_len, bittensor.network_size)`, `required`):
                    Output encodings of images produced by remote neurons. Non-responses are zeroes of common shape.
        """
        # TODO(const): Checks across all tensors and other shape checks.
        if len(x[0].shape) != 5:
            error_msg = 'Image inputs should be rank 5 with semantic shape: [batch_size, sequence_dim, channels, rows, cols]'
            raise ValueError(error_msg)
        if len(x) != len(neurons):
            error_msg = 'List of image inputs x should have the same length as passed destination neurons, got {} and {}'.format(len(x), len(neurons))
            raise ValueError(error_msg)
        if len(x) < 1:
            error_msg = 'Must pass more than 0 input for argument x, got {}'.format(len(x))
            raise ValueError(error_msg)
        return self.forward(neurons, x, bittensor_pb2.Modality.IMAGE)

    def forward_tensor(self, neurons: List[bittensor_pb2.Neuron],
                       x: List[torch.Tensor]) -> List[torch.Tensor]:
        r""" Forward tensor inputs to neurons.

            Args:
                neurons (:obj:`List[bittensor_pb2.Neuron]` of shape :obj:`(num_neurons)`, `required`):
                    List of remote neurons which match length of x. Tensors from x are sent forward to these neurons.

                x (:obj:`List[torch.Tensor]` of shape :obj:`(num_neurons * [batch_size, sequence_len, feature_len])`, `required`):
                    List of tensors to send to corresponsing neurons. Tensors are of arbitrary type and
                    with shape [batch_size, sequence_len, feature_len].

            Returns:
                forwad_output (:obj:`List[torch.FloatTensor]` of shape :obj:`num_neurons * (batch_size, sequence_len, bittensor.network_size)]`, `required`):
                    Output encodings of tensors produced by remote neurons. Non-responses are zeroes of common shape.
        """
        if len(x[0].shape) != 3:
            error_msg = 'Tensor inputs should be rank 3 with semantic shape: [batch_size, sequence_len, feature_len]'
            raise ValueError(error_msg)
        if len(x) != len(neurons):
            error_msg = 'List of tensor inputs x should have the same length as passed destination neurons, got {} and {}'.format(len(x), len(neurons))
            raise ValueError(error_msg)
        if len(x) < 1:
            error_msg = 'Must pass more than 0 input for argument x, got {}'.format(len(x))
            raise ValueError(error_msg)
        return self.forward(neurons, x, bittensor_pb2.Modality.TENSOR)

    def forward(self, neurons: List[bittensor_pb2.Neuron],
                x: List[torch.Tensor],
                mode: bittensor_pb2.Modality) -> List[torch.Tensor]:
        r""" Forward tensor inputs to neurons.

            Args:
                neurons (:obj:`List[bittensor_pb2.Neuron]` of shape :obj:`(num_neurons)`, `required`):
                    List of remote neurons which match length of x. Tensors from x are sent forward to these neurons.

                x (:obj:`List[torch.Tensor]` of shape :obj:`(num_neurons * [shape])`, `required`):
                    List of tensors to send to corresponsing neurons. Tensors are of arbitrary type and shape depending on the
                    modality.

                mode (:obj:`bittensor_pb2.Modality` of shape :obj:`(1)`, `required`):
                    Bittensor forward modality type. Enum in [TEXT, IMAGE, TENSOR]

            Returns:
                forwad_output (:obj:`List[torch.FloatTensor]` of shape :obj:`num_neurons * (batch_size, sequence_len, bittensor.network_size)]`, `required`):
                    Output encodings of tensors produced by remote neurons. Non-responses are zeroes of common shape.
        """
        if len(x) != len(neurons):
            error_msg = 'List of inputs x should have the same length as passed destination neurons, got {} and {}'.format(len(x), len(neurons))
            raise ValueError(error_msg)
        if len(x) < 1:
            error_msg = 'Must pass more than 0 input for argument x, got {}'.format(len(x))
            raise ValueError(error_msg)

        results = []
        for idx, (forward_inputs, neuron) in enumerate(list(zip(x, neurons))):
            # Get or create remote_neuron.
            remote_neuron = None
            if neuron.public_key in self._remotes:
                remote_neuron = self._remotes[neuron.public_key]
            else:
                # Create remote connection.
                remote_neuron = RemoteNeuron(neuron, self._config, self.__keypair)
                self._remotes[neuron.public_key] = remote_neuron


            # Call remote neuron.
            try:

                loop = asyncio.new_event_loop()
                result = loop.run_until_complete(self.gather(loop, remote_neuron.forward, forward_inputs, mode))
                loop.stop()

                result = result[0]

                results.append(result)
            except (SerializationException, EmptyTensorException, ResponseShapeException) as e:
                logger.error("Exception occured: {}".format(e))
<<<<<<< HEAD

        #logger.error(results)

=======
>>>>>>> 410e893b
        return results

    async def gather(self, loop: asyncio.base_events.BaseEventLoop, method, forward_inputs, mode):
        result = await asyncio.gather(
            loop.run_in_executor(None, method, forward_inputs, mode)
        )

        return result


# NOTE: (const) This code has been ported from hivemind thanks to Yozh and Max.
# Credit to them for designing this structure and api around torch. Here being ported to
# bittensor, and eventually should interact seemlessly with hivemind nodes as well.
# TODO (const): needs to check shapes/ input types/ other.
class RemoteNeuron(nn.Module):
    """ Class which bundles a grpc connection to a remote host as a standard auto-grad torch.nn.Module.
    """

    def __init__(self, neuron: bittensor_pb2.Neuron, config, keypair):
        super().__init__()
        self.neuron = neuron
        self.config = config
        self.keypair = keypair
        # Loop back if the neuron is local.
        if neuron.address == config.axon.remote_ip:
            ip = "localhost:"
            if config.axon.remote_ip == "host.docker.internal":
                ip = "host.docker.internal:"
            self.endpoint = ip + str(neuron.port)
        else:
            self.endpoint = neuron.address + ':' + str(neuron.port)
        # TODO(const): should accept defaults. config = bittensor.config_or_defaults(config)

        self.channel = grpc.insecure_channel(
            self.endpoint,
            options=[('grpc.max_send_message_length', -1),
                     ('grpc.max_receive_message_length', -1)])
        self.stub = bittensor_grpc.BittensorStub(self.channel)
        # TODO(const): setter and getters for signature and nounce.
        self.signature = None
        self.nounce = None

    def __del__(self):
        if self.channel is not None:
            self.channel.close()

    def forward(self, inputs: torch.Tensor,
                mode: bittensor_pb2.Modality) -> torch.Tensor:
        try:
            outputs = _RemoteModuleCall.apply(self, DUMMY, inputs, mode)
        except (SerializationException, EmptyTensorException, ResponseShapeException) as e:
            logger.warning("Exception occured in Remoteneuron forward call: {}".format(e))
            outputs = torch.zeros(
                (inputs.size(0), inputs.size(1), bittensor.__network_dim__))
        return outputs


# Adapted from hivemind. Thanks Yozh.
class _RemoteModuleCall(torch.autograd.Function):
    """ Internal autograd-friendly call of a remote module over grpc"""

    # TODO (const) signatures + nounce.
    # TODO (const) should take multiple input tensors and kwargs.
    @staticmethod
    def forward(ctx, caller: RemoteNeuron, dummy: torch.Tensor,
                inputs: torch.Tensor,
                mode: bittensor_pb2.Modality) -> torch.Tensor:
        # Save for backward call.
        ctx.caller = caller
        ctx.mode = mode
        ctx.inputs = inputs
        try:
            # Serialize inputs to bytest buffer.
            try:
                serialized_inputs = PyTorchSerializer.serialize(inputs, mode)
            except SerializationException:
                raise SerializationException

            ctx.serialized_inputs = serialized_inputs

            # Build request for forward.
            request = bittensor_pb2.TensorMessage(
                version=bittensor.__version__,
                public_key=ctx.caller.keypair.public_key,
                nounce=ctx.caller.nounce,
                signature=ctx.caller.signature,
                tensors=[serialized_inputs])

            # Forward tensor.
<<<<<<< HEAD
            pre_response_time = time.time()  # in seconds
            response = ctx.caller.stub.Forward(request, timeout=0.5)
=======
            pre_response_time = time.time() # in seconds
            response = ctx.caller.stub.Forward(request, timeout=caller.config.dendrite.timeout)
>>>>>>> 410e893b
            # Time (in seconds) response took
            elapsed_time = time.time() - pre_response_time
            bittensor.session.tbwriter.write_dendrite_network_data(
                'Remote Module Forward Call Response Message Size (MB)', response.ByteSize() / 1024)
            bittensor.session.tbwriter.write_dendrite_network_data(
                'Remote Module Forward Call Turnaround latency (seconds)', round(elapsed_time, 2))

            # Deserialize outputs and return.
            if len(response.tensors) > 0:
                outputs = PyTorchSerializer.deserialize_tensor(
                    response.tensors[0])
            else:
                raise EmptyTensorException(
                    'Forward request returned no tensors.')

            # Check batch_size.
            if outputs.size(0) != inputs.size(0) \
                    or outputs.size(1) != inputs.size(1) \
                    or outputs.size(2) != bittensor.__network_dim__:
                raise ResponseShapeException(
                    'Forward request returned tensor with incorrect shape {}'.
                        format(list(outputs.shape)))

            # Safe catch NaNs and replace with 0.0.
            outputs = torch.where(torch.isnan(outputs),
                                  torch.zeros_like(outputs), outputs)

        # Catch Errors and return zeros.
        except (grpc._channel._InactiveRpcError, EmptyTensorException,
                SerializationException, ResponseShapeException) as e:
            outputs = torch.zeros(
                (inputs.size(0), inputs.size(1), bittensor.__network_dim__))

        return outputs

    @staticmethod
    @once_differentiable
    def backward(ctx, grads: torch.Tensor) -> Optional[torch.Tensor]:

        deserialized_grad_inputs = torch.zeros_like(ctx.inputs)

        # Swtich for passing gradients.
        if not ctx.caller.config.dendrite.pass_gradients:
            return (None, None, deserialized_grad_inputs, None)

        try:
            # Serialize inputs to bytes.
            serialized_grads = PyTorchSerializer.serialize_tensor(grads)
            serialized_inputs = ctx.serialized_inputs

            # Build request for forward.
            request = bittensor_pb2.TensorMessage(
                version=bittensor.__version__,
                public_key=ctx.caller.keypair.public_key,
                nounce=ctx.caller.nounce,
                signature=ctx.caller.signature,
                tensors=[serialized_inputs, serialized_grads])

            # Attain backward response
            pre_response_time = time.time()
            response = ctx.caller.stub.Backward(request, timeout=ctx.caller.config.dendrite.timeout)
            elapsed_time = time.time() - pre_response_time
            bittensor.session.tbwriter.write_dendrite_network_data(
                'Remote Module Backward Call Response Message Size (MB)', response.ByteSize() / 1024)
            bittensor.session.tbwriter.write_dendrite_network_data(
                'Remote Module Backward Call Turnaround latency (seconds)', round(elapsed_time, 2))
            deserialized_grad_inputs = PyTorchSerializer.deserialize(
                response.tensors[0])
            return (None, None, deserialized_grad_inputs, None)

        except grpc._channel._InactiveRpcError as _:
            return (None, None, deserialized_grad_inputs, None)

        except SerializationException as _:
            logger.warning("Serialization of gradients {} failed".format(grads))
            return (None, None, deserialized_grad_inputs, None)

        except Exception as e:
            logger.warning("Uncaught exception {}", e)
            return (None, None, deserialized_grad_inputs, None)<|MERGE_RESOLUTION|>--- conflicted
+++ resolved
@@ -205,12 +205,7 @@
                 results.append(result)
             except (SerializationException, EmptyTensorException, ResponseShapeException) as e:
                 logger.error("Exception occured: {}".format(e))
-<<<<<<< HEAD
-
-        #logger.error(results)
-
-=======
->>>>>>> 410e893b
+
         return results
 
     async def gather(self, loop: asyncio.base_events.BaseEventLoop, method, forward_inputs, mode):
@@ -300,13 +295,8 @@
                 tensors=[serialized_inputs])
 
             # Forward tensor.
-<<<<<<< HEAD
-            pre_response_time = time.time()  # in seconds
-            response = ctx.caller.stub.Forward(request, timeout=0.5)
-=======
             pre_response_time = time.time() # in seconds
             response = ctx.caller.stub.Forward(request, timeout=caller.config.dendrite.timeout)
->>>>>>> 410e893b
             # Time (in seconds) response took
             elapsed_time = time.time() - pre_response_time
             bittensor.session.tbwriter.write_dendrite_network_data(
