# The MIT License (MIT)
# Copyright © 2023 OpenTensor Foundation

# Permission is hereby granted, free of charge, to any person obtaining a copy of this software and associated
# documentation files (the “Software”), to deal in the Software without restriction, including without limitation
# the rights to use, copy, modify, merge, publish, distribute, sublicense, and/or sell copies of the Software,
# and to permit persons to whom the Software is furnished to do so, subject to the following conditions:

# The above copyright notice and this permission notice shall be included in all copies or substantial portions of
# the Software.

# THE SOFTWARE IS PROVIDED “AS IS”, WITHOUT WARRANTY OF ANY KIND, EXPRESS OR IMPLIED, INCLUDING BUT NOT LIMITED TO
# THE WARRANTIES OF MERCHANTABILITY, FITNESS FOR A PARTICULAR PURPOSE AND NONINFRINGEMENT. IN NO EVENT SHALL
# THE AUTHORS OR COPYRIGHT HOLDERS BE LIABLE FOR ANY CLAIM, DAMAGES OR OTHER LIABILITY, WHETHER IN AN ACTION
# OF CONTRACT, TORT OR OTHERWISE, ARISING FROM, OUT OF OR IN CONNECTION WITH THE SOFTWARE OR THE USE OR OTHER
# DEALINGS IN THE SOFTWARE.

import sys
import os
import json
import argparse
import bittensor
from typing import List, Optional
from rich.table import Table
from rich.prompt import Prompt
from rich.prompt import Confirm
from rich.console import Text
from tqdm import tqdm
from substrateinterface.exceptions import SubstrateRequestException
from .utils import get_delegates_details, DelegatesDetails

import os
import bittensor
from typing import List, Dict, Optional

def _get_coldkey_wallets_for_path( path: str ) -> List['bittensor.wallet']:
    try:
        wallet_names = next(os.walk(os.path.expanduser(path)))[1]
        return [ bittensor.wallet( path= path, name=name ) for name in wallet_names ]
    except StopIteration:
        # No wallet files found.
        wallets = []
    return wallets

console = bittensor.__console__

# Uses rich console to pretty print a table of delegates.
def show_delegates( delegates: List['bittensor.DelegateInfo'], prev_delegates: Optional[List['bittensor.DelegateInfo']], width: Optional[int] = None):
    """ Pretty prints a table of delegates sorted by total stake.
    """
    delegates.sort(key=lambda delegate: delegate.total_stake, reverse=True)
    prev_delegates_dict = {}
    if prev_delegates is not None:
        for prev_delegate in prev_delegates:
            prev_delegates_dict[prev_delegate.hotkey_ss58] = prev_delegate

    registered_delegate_info: Optional[Dict[str, DelegatesDetails]] = get_delegates_details(url = bittensor.__delegates_details_url__)
    if registered_delegate_info is None:
        bittensor.__console__.print( ':warning:[yellow]Could not get delegate info from chain.[/yellow]')
        registered_delegate_info = {}

    table = Table(show_footer=True, width=width, pad_edge=False, box=None, expand=True)
    table.add_column("[overline white]INDEX",  str(len(delegates)), footer_style = "overline white", style='bold white')
    table.add_column("[overline white]DELEGATE", style='rgb(50,163,219)', no_wrap=True, justify='left')
    table.add_column("[overline white]SS58",  str(len(delegates)), footer_style = "overline white", style='bold yellow')
    table.add_column("[overline white]NOMINATORS", justify='center', style='green', no_wrap=True)
    table.add_column("[overline white]DELEGATE STAKE(\u03C4)", justify='right', no_wrap=True)
    table.add_column("[overline white]TOTAL STAKE(\u03C4)", justify='right', style='green', no_wrap=True)
    table.add_column("[overline white]CHANGE/(4h)", style='grey0', justify='center')
    table.add_column("[overline white]SUBNETS", justify='right', style='white', no_wrap=True)
    table.add_column("[overline white]VPERMIT", justify='right', no_wrap=True)
    #table.add_column("[overline white]TAKE", style='white', no_wrap=True)
    table.add_column("[overline white]NOMINATOR/(24h)/k\u03C4", style='green', justify='center')
    table.add_column("[overline white]DELEGATE/(24h)", style='green', justify='center')
    table.add_column("[overline white]Desc", style='rgb(50,163,219)')
    #table.add_column("[overline white]DESCRIPTION", style='white')

    for i, delegate in enumerate( delegates):
        owner_stake = next(
            map(lambda x: x[1], # get stake
                filter(lambda x: x[0] == delegate.owner_ss58, delegate.nominators) # filter for owner
            ),
            bittensor.Balance.from_rao(0) # default to 0 if no owner stake.
        )
        if delegate.hotkey_ss58 in registered_delegate_info:
            delegate_name = registered_delegate_info[delegate.hotkey_ss58].name
            delegate_url = registered_delegate_info[delegate.hotkey_ss58].url
            delegate_description =  registered_delegate_info[delegate.hotkey_ss58].description
        else:
            delegate_name = ''
            delegate_url = ''
            delegate_description = ''

        if delegate.hotkey_ss58 in prev_delegates_dict:
            prev_stake = prev_delegates_dict[delegate.hotkey_ss58].total_stake
            if prev_stake == 0:
                rate_change_in_stake_str = "[green]100%[/green]"
            else:
                rate_change_in_stake = 100 * (float(delegate.total_stake) - float(prev_stake)) / float(prev_stake)
                if rate_change_in_stake > 0:
                    rate_change_in_stake_str = "[green]{:.2f}%[/green]".format(rate_change_in_stake)
                elif rate_change_in_stake < 0:
                    rate_change_in_stake_str = "[red]{:.2f}%[/red]".format(rate_change_in_stake)
                else:
                    rate_change_in_stake_str = "[grey0]0%[/grey0]"
        else:
            rate_change_in_stake_str = "[grey0]NA[/grey0]"

        table.add_row(
            str(i),
            Text(delegate_name, style=f'link {delegate_url}'),
            f'{delegate.hotkey_ss58:8.8}...',
            str(len([nom for nom in delegate.nominators if nom[1].rao > 0])),
            f'{owner_stake!s:13.13}',
            f'{delegate.total_stake!s:13.13}',
            rate_change_in_stake_str,
            str(delegate.registrations),
            str(['*' if subnet in delegate.validator_permits else '' for subnet in delegate.registrations]),
            #f'{delegate.take * 100:.1f}%',
            f'{bittensor.Balance.from_tao( delegate.total_daily_return.tao * (1000/ ( 0.001 + delegate.total_stake.tao ) ))!s:6.6}',
            f'{bittensor.Balance.from_tao( delegate.total_daily_return.tao * (0.18) ) !s:6.6}',
            str(delegate_description)
            #f'{delegate_profile.description:140.140}',
        )
    bittensor.__console__.print(table)

class DelegateStakeCommand:

    @staticmethod
    def run( cli ):
        '''Delegates stake to a chain delegate.'''
        config = cli.config.copy()
        wallet = bittensor.wallet( config = config )
        subtensor: bittensor.Subtensor = bittensor.subtensor( config = config )
        subtensor.delegate(
            wallet = wallet,
            delegate_ss58 = config.get('delegate_ss58key'),
            amount = config.get('amount'),
            wait_for_inclusion = True,
            prompt = not config.no_prompt
        )

    @staticmethod
    def add_args( parser: argparse.ArgumentParser ):
        delegate_stake_parser = parser.add_parser(
            'delegate',
            help='''Delegate Stake to an account.'''
        )
        delegate_stake_parser.add_argument(
            '--no_version_checking',
            action='store_true',
            help='''Set false to stop cli version checking''',
            default = False
        )
        delegate_stake_parser.add_argument(
            '--delegate_ss58key',
            '--delegate_ss58',
            dest = "delegate_ss58key",
            type = str,
            required = False,
            help='''The ss58 address of the choosen delegate''',
        )
        delegate_stake_parser.add_argument(
            '--all',
            dest="stake_all",
            action='store_true'
        )
        delegate_stake_parser.add_argument(
            '--amount',
            dest="amount",
            type=float,
            required=False
        )
        delegate_stake_parser.add_argument(
            '--no_prompt',
            dest='no_prompt',
            action='store_true',
            help='''Set true to avoid prompting the user.''',
            default=False,
        )
        bittensor.wallet.add_args( delegate_stake_parser )
        bittensor.subtensor.add_args( delegate_stake_parser )

    @staticmethod
    def check_config( config: 'bittensor.Config' ):
        if not config.get('delegate_ss58key'):
            # Check for delegates.
            with bittensor.__console__.status(":satellite: Loading delegates..."):
                subtensor = bittensor.subtensor( config = config )
                delegates: List[bittensor.DelegateInfo] = subtensor.get_delegates()
                try:
                    prev_delegates = subtensor.get_delegates(max(0, subtensor.block - 1200))
                except SubstrateRequestException:
                    prev_delegates = None

            if prev_delegates is None:
                bittensor.__console__.print(":warning: [yellow]Could not fetch delegates history[/yellow]")

            if len(delegates) == 0:
                console.print(":cross_mark: [red]There are no delegates on {}[/red]".format(subtensor.network))
                sys.exit(1)

            delegates.sort(key=lambda delegate: delegate.total_stake, reverse=True)
            show_delegates( delegates, prev_delegates = prev_delegates)
            delegate_index = Prompt.ask("Enter delegate index")
            config.delegate_ss58key = str(delegates[int(delegate_index)].hotkey_ss58)
            console.print("Selected: [yellow]{}[/yellow]".format(config.delegate_ss58key))

        if config.wallet.get('name') == bittensor.defaults.wallet.name and not config.no_prompt:
            wallet_name = Prompt.ask("Enter wallet name", default = bittensor.defaults.wallet.name)
            config.wallet.name = str(wallet_name)

        # Get amount.
        if not config.get('amount') and not config.get('stake_all'):
            if not Confirm.ask("Stake all Tao from account: [bold]'{}'[/bold]?".format(config.wallet.get('name', bittensor.defaults.wallet.name))):
                amount = Prompt.ask("Enter Tao amount to stake")
                try:
                    config.amount = float(amount)
                except ValueError:
                    console.print(":cross_mark: [red]Invalid Tao amount[/red] [bold white]{}[/bold white]".format(amount))
                    sys.exit()
            else:
                config.stake_all = True

class DelegateUnstakeCommand:

    @staticmethod
    def run( cli ):
        '''Undelegates stake from a chain delegate.'''
        config = cli.config.copy()
        wallet = bittensor.wallet( config = config )
        subtensor: bittensor.Subtensor = bittensor.subtensor( config = config )
        subtensor.undelegate(
            wallet = wallet,
            delegate_ss58 = config.get('delegate_ss58key'),
            amount = config.get('amount'),
            wait_for_inclusion = True,
            prompt = not config.no_prompt
        )

    @staticmethod
    def add_args( parser: argparse.ArgumentParser ):
        undelegate_stake_parser = parser.add_parser(
            'undelegate',
            help='''Undelegate Stake from an account.'''
        )
        undelegate_stake_parser.add_argument(
            '--no_version_checking',
            action='store_true',
            help='''Set false to stop cli version checking''',
            default = False
        )
        undelegate_stake_parser.add_argument(
            '--delegate_ss58key',
            '--delegate_ss58',
            dest = "delegate_ss58key",
            type = str,
            required = False,
            help='''The ss58 address of the choosen delegate''',
        )
        undelegate_stake_parser.add_argument(
            '--all',
            dest="unstake_all",
            action='store_true'
        )
        undelegate_stake_parser.add_argument(
            '--amount',
            dest="amount",
            type=float,
            required=False
        )
        undelegate_stake_parser.add_argument(
            '--no_prompt',
            dest='no_prompt',
            action='store_true',
            help='''Set true to avoid prompting the user.''',
            default=False,
        )
        bittensor.wallet.add_args( undelegate_stake_parser )
        bittensor.subtensor.add_args( undelegate_stake_parser )

    @staticmethod
    def check_config( config: 'bittensor.Config' ):
        # if config.subtensor.get('network') == bittensor.defaults.subtensor.network and not config.no_prompt:
        #     config.subtensor.network = Prompt.ask("Enter subtensor network", choices=bittensor.__networks__, default = bittensor.defaults.subtensor.network)

        if config.wallet.get('name') == bittensor.defaults.wallet.name and not config.no_prompt:
            wallet_name = Prompt.ask("Enter wallet name", default = bittensor.defaults.wallet.name)
            config.wallet.name = str(wallet_name)

        if not config.get('delegate_ss58key'):
            # Check for delegates.
            with bittensor.__console__.status(":satellite: Loading delegates..."):
                subtensor = bittensor.subtensor( config = config )
                delegates: List[bittensor.DelegateInfo] = subtensor.get_delegates()
                try:
                    prev_delegates = subtensor.get_delegates(max(0, subtensor.block - 1200))
                except SubstrateRequestException:
                    prev_delegates = None

            if prev_delegates is None:
                bittensor.__console__.print(":warning: [yellow]Could not fetch delegates history[/yellow]")

            if len(delegates) == 0:
                console.print(":cross_mark: [red]There are no delegates on {}[/red]".format(subtensor.network))
                sys.exit(1)

            delegates.sort(key=lambda delegate: delegate.total_stake, reverse=True)
            show_delegates( delegates, prev_delegates = prev_delegates)
            delegate_index = Prompt.ask("Enter delegate index")
            config.delegate_ss58key = str(delegates[int(delegate_index)].hotkey_ss58)
            console.print("Selected: [yellow]{}[/yellow]".format(config.delegate_ss58key))

        # Get amount.
        if not config.get('amount') and not config.get('unstake_all'):
            if not Confirm.ask("Unstake all Tao to account: [bold]'{}'[/bold]?".format(config.wallet.get('name', bittensor.defaults.wallet.name))):
                amount = Prompt.ask("Enter Tao amount to unstake")
                try:
                    config.amount = float(amount)
                except ValueError:
                    console.print(":cross_mark: [red]Invalid Tao amount[/red] [bold white]{}[/bold white]".format(amount))
                    sys.exit()
            else:
                config.unstake_all = True

class ListDelegatesCommand:

    @staticmethod
    def run( cli ):
        r"""
        List all delegates on the network.
        """
        subtensor = bittensor.subtensor( config = cli.config )
        with bittensor.__console__.status(":satellite: Loading delegates..."):
            delegates: bittensor.DelegateInfo = subtensor.get_delegates()
            try:
                prev_delegates = subtensor.get_delegates(max(0, subtensor.block - 1200))
            except SubstrateRequestException:
                prev_delegates = None

        if prev_delegates is None:
            bittensor.__console__.print(":warning: [yellow]Could not fetch delegates history[/yellow]")
<<<<<<< HEAD

=======
        
>>>>>>> 07e84e8b
        show_delegates( delegates, prev_delegates = prev_delegates, width = cli.config.get('width', None) )

    @staticmethod
    def add_args( parser: argparse.ArgumentParser ):
        list_delegates_parser = parser.add_parser(
            'list_delegates',
            help='''List all delegates on the network'''
        )
        list_delegates_parser.add_argument(
            '--no_prompt',
            dest='no_prompt',
            action='store_true',
            help='''Set true to avoid prompting the user.''',
            default=False,
        )
        bittensor.subtensor.add_args( list_delegates_parser )

    @staticmethod
    def check_config( config: 'bittensor.Config' ):
        pass



class NominateCommand:

    @staticmethod
    def run( cli ):
        r""" Nominate wallet.
        """
        wallet = bittensor.wallet(config = cli.config)
        subtensor = bittensor.subtensor( config = cli.config )

        # Unlock the wallet.
        wallet.hotkey
        wallet.coldkey

        # Check if the hotkey is already a delegate.
        if subtensor.is_hotkey_delegate( wallet.hotkey.ss58_address ):
            bittensor.__console__.print('Aborting: Hotkey {} is already a delegate.'.format(wallet.hotkey.ss58_address))
            return

        result: bool = subtensor.nominate( wallet )
        if not result:
            bittensor.__console__.print("Could not became a delegate on [white]{}[/white]".format(subtensor.network))
        else:
            # Check if we are a delegate.
            is_delegate: bool = subtensor.is_hotkey_delegate( wallet.hotkey.ss58_address )
            if not is_delegate:
                bittensor.__console__.print("Could not became a delegate on [white]{}[/white]".format(subtensor.network))
                return
            bittensor.__console__.print("Successfully became a delegate on [white]{}[/white]".format(subtensor.network))

    @staticmethod
    def add_args( parser: argparse.ArgumentParser ):
        nominate_parser = parser.add_parser(
            'nominate',
            help='''Become a delegate on the network'''
        )
        nominate_parser.add_argument(
            '--no_prompt',
            dest='no_prompt',
            action='store_true',
            help='''Set true to avoid prompting the user.''',
            default=False,
        )
        bittensor.wallet.add_args( nominate_parser )
        bittensor.subtensor.add_args( nominate_parser )

    @staticmethod
    def check_config( config: 'bittensor.Config' ):
        if config.wallet.get('name') == bittensor.defaults.wallet.name and not config.no_prompt:
            wallet_name = Prompt.ask("Enter wallet name", default = bittensor.defaults.wallet.name)
            config.wallet.name = str(wallet_name)

        if config.wallet.get('hotkey') == bittensor.defaults.wallet.hotkey and not config.no_prompt:
            hotkey = Prompt.ask("Enter hotkey name", default = bittensor.defaults.wallet.hotkey)
            config.wallet.hotkey = str(hotkey)


class MyDelegatesCommand:

    @staticmethod
    def run( cli ):
        '''Delegates stake to a chain delegate.'''
        config = cli.config.copy()
        if config.get('all', d=None) == True:
            wallets = _get_coldkey_wallets_for_path( config.wallet.path )
        else:
            wallets = [bittensor.wallet( config = config )]
        subtensor: bittensor.Subtensor = bittensor.subtensor( config = config )

        table = Table(show_footer=True, pad_edge=False, box=None, expand=True)
        table.add_column("[overline white]Wallet", footer_style = "overline white", style='bold white')
        table.add_column("[overline white]OWNER", style='rgb(50,163,219)', no_wrap=True, justify='left')
        table.add_column("[overline white]SS58", footer_style = "overline white", style='bold yellow')
        table.add_column("[overline green]Delegation", footer_style = "overline green", style='bold green')
        table.add_column("[overline green]\u03C4/24h", footer_style = "overline green", style='bold green')
        table.add_column("[overline white]NOMS", justify='center', style='green', no_wrap=True)
        table.add_column("[overline white]OWNER STAKE(\u03C4)", justify='right', no_wrap=True)
        table.add_column("[overline white]TOTAL STAKE(\u03C4)", justify='right', style='green', no_wrap=True)
        table.add_column("[overline white]SUBNETS", justify='right', style='white', no_wrap=True)
        table.add_column("[overline white]VPERMIT", justify='right', no_wrap=True)
        table.add_column("[overline white]24h/k\u03C4", style='green', justify='center')
        table.add_column("[overline white]Desc", style='rgb(50,163,219)')

        for wallet in tqdm(wallets):
            if not wallet.coldkeypub_file.exists_on_device(): continue
            delegates = subtensor.get_delegated( coldkey_ss58=wallet.coldkeypub.ss58_address )

            my_delegates = {} # hotkey, amount
            for delegate in delegates:
                for coldkey_addr, staked in delegate[0].nominators:
                    if coldkey_addr == wallet.coldkeypub.ss58_address and staked.tao > 0:
                        my_delegates[ delegate[0].hotkey_ss58 ] = staked

            delegates.sort(key=lambda delegate: delegate[0].total_stake, reverse=True)
<<<<<<< HEAD

=======
            
>>>>>>> 07e84e8b
            registered_delegate_info: Optional[DelegatesDetails] = get_delegates_details(url = bittensor.__delegates_details_url__)
            if registered_delegate_info is None:
                bittensor.__console__.print( ':warning:[yellow]Could not get delegate info from chain.[/yellow]')
                registered_delegate_info = {}

            for i, delegate in enumerate( delegates ):
                owner_stake = next(
                    map(lambda x: x[1], # get stake
                        filter(lambda x: x[0] == delegate[0].owner_ss58, delegate[0].nominators) # filter for owner
                    ),
                    bittensor.Balance.from_rao(0) # default to 0 if no owner stake.
                )
                if delegate[0].hotkey_ss58 in registered_delegate_info:
                    delegate_name = registered_delegate_info[delegate[0].hotkey_ss58].name
                    delegate_url = registered_delegate_info[delegate[0].hotkey_ss58].url
                    delegate_description =  registered_delegate_info[delegate[0].hotkey_ss58].description
                else:
                    delegate_name = ''
                    delegate_url = ''
                    delegate_description = ''

                if delegate[0].hotkey_ss58 in my_delegates:
                    table.add_row(
                        wallet.name,
                        Text(delegate_name, style=f'link {delegate_url}'),
                        f'{delegate[0].hotkey_ss58:8.8}...',
                        f'{my_delegates[delegate[0].hotkey_ss58]!s:13.13}',
                        f'{delegate[0].total_daily_return.tao * (my_delegates[delegate[0].hotkey_ss58]/delegate[0].total_stake.tao)!s:6.6}',
                        str(len(delegate[0].nominators)),
                        f'{owner_stake!s:13.13}',
                        f'{delegate[0].total_stake!s:13.13}',
                        str(delegate[0].registrations),
                        str(['*' if subnet in delegate[0].validator_permits else '' for subnet in delegate[0].registrations]),
                        #f'{delegate.take * 100:.1f}%',s
                        f'{ delegate[0].total_daily_return.tao * ( 1000 / ( 0.001 + delegate[0].total_stake.tao ) )!s:6.6}',
                        str(delegate_description)
                        #f'{delegate_profile.description:140.140}',
                    )

        bittensor.__console__.print(table)

    @staticmethod
    def add_args( parser: argparse.ArgumentParser ):
        delegate_stake_parser = parser.add_parser(
            'my_delegates',
            help='''Show all delegates where I am delegating a positive amount of stake'''
        )
        delegate_stake_parser.add_argument(
            '--no_version_checking',
            action='store_true',
            help='''Set false to stop cli version checking''',
            default = False
        )
        delegate_stake_parser.add_argument(
            '--all',
            action='store_true',
            help='''Check all coldkey wallets.''',
            default = False
        )
        delegate_stake_parser.add_argument(
            '--no_prompt',
            dest='no_prompt',
            action='store_true',
            help='''Set true to avoid prompting the user.''',
            default=False,
        )
        bittensor.wallet.add_args( delegate_stake_parser )
        bittensor.subtensor.add_args( delegate_stake_parser )

    @staticmethod
    def check_config( config: 'bittensor.Config' ):
        if not config.get( 'all', d=None ) and config.wallet.get('name') == bittensor.defaults.wallet.name and not config.no_prompt:
            wallet_name = Prompt.ask("Enter wallet name", default = bittensor.defaults.wallet.name)
            config.wallet.name = str(wallet_name)


<|MERGE_RESOLUTION|>--- conflicted
+++ resolved
@@ -340,11 +340,6 @@
 
         if prev_delegates is None:
             bittensor.__console__.print(":warning: [yellow]Could not fetch delegates history[/yellow]")
-<<<<<<< HEAD
-
-=======
-        
->>>>>>> 07e84e8b
         show_delegates( delegates, prev_delegates = prev_delegates, width = cli.config.get('width', None) )
 
     @staticmethod
@@ -461,11 +456,6 @@
                         my_delegates[ delegate[0].hotkey_ss58 ] = staked
 
             delegates.sort(key=lambda delegate: delegate[0].total_stake, reverse=True)
-<<<<<<< HEAD
-
-=======
-            
->>>>>>> 07e84e8b
             registered_delegate_info: Optional[DelegatesDetails] = get_delegates_details(url = bittensor.__delegates_details_url__)
             if registered_delegate_info is None:
                 bittensor.__console__.print( ':warning:[yellow]Could not get delegate info from chain.[/yellow]')
