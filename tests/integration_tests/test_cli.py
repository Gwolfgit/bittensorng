# The MIT License (MIT)
# Copyright © 2022 Yuma Rao
# Copyright © 2022-2023 Opentensor Foundation

# Permission is hereby granted, free of charge, to any person obtaining a copy of this software and associated
# documentation files (the “Software”), to deal in the Software without restriction, including without limitation
# the rights to use, copy, modify, merge, publish, distribute, sublicense, and/or sell copies of the Software,
# and to permit persons to whom the Software is furnished to do so, subject to the following conditions:

# The above copyright notice and this permission notice shall be included in all copies or substantial portions of
# the Software.

# THE SOFTWARE IS PROVIDED “AS IS”, WITHOUT WARRANTY OF ANY KIND, EXPRESS OR IMPLIED, INCLUDING BUT NOT LIMITED TO
# THE WARRANTIES OF MERCHANTABILITY, FITNESS FOR A PARTICULAR PURPOSE AND NONINFRINGEMENT. IN NO EVENT SHALL
# THE AUTHORS OR COPYRIGHT HOLDERS BE LIABLE FOR ANY CLAIM, DAMAGES OR OTHER LIABILITY, WHETHER IN AN ACTION
# OF CONTRACT, TORT OR OTHERWISE, ARISING FROM, OUT OF OR IN CONNECTION WITH THE SOFTWARE OR THE USE OR OTHER
# DEALINGS IN THE SOFTWARE.


import unittest
from copy import deepcopy
from types import SimpleNamespace
from typing import Dict
from unittest.mock import MagicMock, patch

import random

import pytest
from substrateinterface.base import Keypair

import bittensor
from bittensor.utils.balance import Balance
from tests.helpers import MockConsole, get_mock_keypair, get_mock_wallet as generate_wallet
from bittensor._subtensor.subtensor_mock import MockSubtensor


_subtensor_mock: MockSubtensor = bittensor.subtensor( network = 'mock', _mock = True )

def setUpModule():
    _subtensor_mock.reset()

    _subtensor_mock.create_subnet(
        netuid = 1
    )

    _subtensor_mock.create_subnet(
        netuid = 2
    )

    _subtensor_mock.create_subnet(
        netuid = 3
    )

    # Set diff 0
    _subtensor_mock.set_difficulty(
        netuid = 1,
        difficulty = 0
    )

    _subtensor_mock.set_difficulty(
        netuid = 2,
        difficulty = 0
    )

    _subtensor_mock.set_difficulty(
        netuid = 3,
        difficulty = 0
    )

class TestCLIWithNetworkAndConfig(unittest.TestCase):
    def setUp(self):
        self._config = TestCLIWithNetworkAndConfig.construct_config()

    @property
    def config(self):
        copy_ = deepcopy(self._config)
        return copy_

    @staticmethod
    def construct_config():
        defaults = bittensor.Config()

        defaults.netuid = 1
        bittensor.subtensor.add_defaults(defaults)
        # Always use mock subtensor.
        defaults.subtensor.network = "finney"
        defaults.subtensor._mock = True
        # Skip version checking.
        defaults.no_version_checking = True
        bittensor.axon.add_defaults(defaults)
        bittensor.wallet.add_defaults(defaults)
        bittensor.dataset.add_defaults(defaults)
        bittensor.logging.add_defaults(defaults)
        bittensor.prometheus.add_defaults(defaults)

        return defaults

        
    def test_overview(self):
        config = self.config
        config.wallet.path = "/tmp/test_cli_test_overview"
        config.wallet.name = "mock_wallet"
        config.command = "overview"
        config.no_prompt = True
        config.all = False
        config.netuid = []  # Don't set, so it tries all networks.

        cli = bittensor.cli(config)

        mock_hotkeys = ["hk0", "hk1", "hk2", "hk3", "hk4"]

        mock_coldkey_kp = get_mock_keypair(0, self.id())

        mock_wallets = [
            SimpleNamespace(
                name=config.wallet.name,
                coldkey=mock_coldkey_kp,
                coldkeypub=mock_coldkey_kp,
                hotkey_str=hk,
                hotkey=get_mock_keypair(idx + 100, self.id()),
                coldkeypub_file=MagicMock(
                    exists_on_device=MagicMock(return_value=True)  # Wallet exists
                ),
            )
            for idx, hk in enumerate(mock_hotkeys)
        ]

        mock_registrations = [
            (1, mock_wallets[0]),
            (1, mock_wallets[1]),
            # (1, mock_wallets[2]), Not registered on netuid 1
            (2, mock_wallets[0]),
            # (2, mock_wallets[1]), Not registered on netuid 2
            (2, mock_wallets[2]),
            (3, mock_wallets[0]),
            (3, mock_wallets[1]),
            (3, mock_wallets[2]),  # All registered on netuid 3 (but hk3)
            (3, mock_wallets[4]),  # hk4 is only on netuid 3
        ]  # hk3 is not registered on any network

        # Register each wallet to it's subnet.
        print("Registering wallets to mock subtensor...")

        for netuid, wallet in mock_registrations:
            _ = _subtensor_mock.force_register_neuron(
                netuid=netuid,
                coldkey=wallet.coldkey.ss58_address,
                hotkey=wallet.hotkey.ss58_address,
            )
            
        def mock_get_wallet(*args, **kwargs):
            hk = kwargs.get("hotkey")
            name_ = kwargs.get("name")

            if not hk and kwargs.get("config"):
                hk = kwargs.get("config").wallet.hotkey
            if not name_ and kwargs.get("config"):
                name_ = kwargs.get("config").wallet.name

            for wallet in mock_wallets:
                if wallet.name == name_ and wallet.hotkey_str == hk:
                    return wallet
            else:
                for wallet in mock_wallets:
                    if wallet.name == name_:
                        return wallet
                else:
                    return mock_wallets[0]

        mock_console = MockConsole()
        with patch(
            "bittensor._cli.commands.overview.get_hotkey_wallets_for_wallet"
        ) as mock_get_all_wallets:
            mock_get_all_wallets.return_value = mock_wallets
            with patch("bittensor.wallet") as mock_create_wallet:
                mock_create_wallet.side_effect = mock_get_wallet
                with patch("bittensor.__console__", mock_console):
                    cli.run()

                    # Check that the overview was printed.
                    self.assertIsNotNone(mock_console.captured_print)

                    output_no_syntax = mock_console.remove_rich_syntax(
                        mock_console.captured_print
                    )

                    # Check that each subnet was printed.
                    self.assertIn("Subnet: 1", output_no_syntax)
                    self.assertIn("Subnet: 2", output_no_syntax)
                    self.assertIn("Subnet: 3", output_no_syntax)

                    # Check that only registered hotkeys are printed once for each subnet.
                    for wallet in mock_wallets:
                        expected = [
                            wallet.hotkey_str for _, wallet in mock_registrations
                        ].count(wallet.hotkey_str)
                        occurrences = output_no_syntax.count(wallet.hotkey_str)
                        self.assertEqual(occurrences, expected)

                    # Check that unregistered hotkeys are not printed.
                    for wallet in mock_wallets:
                        if wallet not in [w for _, w in mock_registrations]:
                            self.assertNotIn(wallet.hotkey_str, output_no_syntax)

    
    def test_overview_not_in_first_subnet(self):
        config = self.config
        config.wallet.path = "/tmp/test_cli_test_overview"
        config.wallet.name = "mock_wallet"
        config.command = "overview"
        config.no_prompt = True
        config.all = False
        config.netuid = []  # Don't set, so it tries all networks.

        cli = bittensor.cli(config)

        mock_hotkeys = ["hk0", "hk1", "hk2", "hk3", "hk4"]

        mock_coldkey_kp = get_mock_keypair(0, self.id())

        mock_wallets = [
            SimpleNamespace(
                name=config.wallet.name,
                coldkey=mock_coldkey_kp,
                coldkeypub=mock_coldkey_kp,
                hotkey_str=hk,
                hotkey=get_mock_keypair(idx + 100, self.id()),
                coldkeypub_file=MagicMock(
                    exists_on_device=MagicMock(return_value=True)  # Wallet exists
                ),
            )
            for idx, hk in enumerate(mock_hotkeys)
        ]

        mock_registrations = [
            # No registrations in subnet 1 or 2
            (3, mock_wallets[4])  # hk4 is on netuid 3
        ]

        # Register each wallet to it's subnet
        print("Registering mock wallets to subnets...")

       
        for netuid, wallet in mock_registrations:
            print(
                "Registering wallet {} to subnet {}".format(wallet.hotkey_str, netuid)
            )
            _ = _subtensor_mock.force_register_neuron(
                netuid=netuid,
                coldkey=wallet.coldkey.ss58_address,
                hotkey=wallet.hotkey.ss58_address,
            )

        def mock_get_wallet(*args, **kwargs):
            hk = kwargs.get("hotkey")
            name_ = kwargs.get("name")

            if not hk and kwargs.get("config"):
                hk = kwargs.get("config").wallet.hotkey
            if not name_ and kwargs.get("config"):
                name_ = kwargs.get("config").wallet.name

            for wallet in mock_wallets:
                if wallet.name == name_ and wallet.hotkey_str == hk:
                    return wallet
            else:
                for wallet in mock_wallets:
                    if wallet.name == name_:
                        return wallet
                else:
                    return mock_wallets[0]

        mock_console = MockConsole()
        with patch(
            "bittensor._cli.commands.overview.get_hotkey_wallets_for_wallet"
        ) as mock_get_all_wallets:
            mock_get_all_wallets.return_value = mock_wallets
            with patch("bittensor.wallet") as mock_create_wallet:
                mock_create_wallet.side_effect = mock_get_wallet
                with patch("bittensor.__console__", mock_console):
                    cli.run()

                    # Check that the overview was printed.
                    self.assertIsNotNone(mock_console.captured_print)

                    output_no_syntax = mock_console.remove_rich_syntax(
                        mock_console.captured_print
                    )

                    # Check that each subnet was printed except subnet 1 and 2.
                    # Subnet 1 and 2 are not printed because no wallet is registered to them.
                    self.assertNotIn("Subnet: 1", output_no_syntax)
                    self.assertNotIn("Subnet: 2", output_no_syntax)
                    self.assertIn("Subnet: 3", output_no_syntax)

                    # Check that only registered hotkeys are printed once for each subnet.
                    for wallet in mock_wallets:
                        expected = [
                            wallet.hotkey_str for _, wallet in mock_registrations
                        ].count(wallet.hotkey_str)
                        occurrences = output_no_syntax.count(wallet.hotkey_str)
                        self.assertEqual(occurrences, expected)

                    # Check that unregistered hotkeys are not printed.
                    for wallet in mock_wallets:
                        if wallet not in [w for _, w in mock_registrations]:
                            self.assertNotIn(wallet.hotkey_str, output_no_syntax)

    
    def test_overview_no_wallet(self):
        # Mock IO for wallet
        with patch(
            "bittensor.Wallet.coldkeypub_file",
            MagicMock(exists_on_device=MagicMock(return_value=False)),
        ):
            bittensor.subtensor.register = MagicMock(return_value=True)

            config = self.config
            config.command = "overview"
            config.no_prompt = True
            config.all = False
            config.netuid = []  # Don't set, so it tries all networks.

            cli = bittensor.cli(config)
            cli.run()

    
    def test_overview_with_hotkeys_config(self):
        config = self.config
        config.command = "overview"
        config.no_prompt = True
        config.hotkeys = ["some_hotkey"]
        config.all = False
        config.netuid = []  # Don't set, so it tries all networks.

        cli = bittensor.cli(config)
        cli.run()

    
    def test_overview_without_hotkeys_config(self):
        config = self.config
        config.command = "overview"
        config.no_prompt = True
        config.all = False
        config.netuid = []  # Don't set, so it tries all networks.

        cli = bittensor.cli(config)
        cli.run()

    
    def test_overview_with_sort_by_config(self):
        config = self.config
        config.command = "overview"
        config.no_prompt = True
        config.wallet.sort_by = "rank"
        config.all = False
        config.netuid = []  # Don't set, so it tries all networks.

        cli = bittensor.cli(config)
        cli.run()

    
    def test_overview_with_sort_by_bad_column_name(self):
        config = self.config
        config.command = "overview"
        config.no_prompt = True
        config.wallet.sort_by = "totallynotmatchingcolumnname"
        config.all = False
        config.netuid = []  # Don't set, so it tries all networks.

        cli = bittensor.cli(config)
        cli.run()

    
    def test_overview_without_sort_by_config(self):
        config = self.config
        config.command = "overview"
        config.no_prompt = True
        config.all = False
        config.netuid = []  # Don't set, so it tries all networks.

        cli = bittensor.cli(config)
        cli.run()

    
    def test_overview_with_sort_order_config(self):
        config = self.config
        config.command = "overview"
        config.wallet.sort_order = "desc"  # Set descending sort order
        config.no_prompt = True
        config.all = False
        config.netuid = []  # Don't set, so it tries all networks.

        cli = bittensor.cli(config)
        cli.run()

    
    def test_overview_with_sort_order_config_bad_sort_type(self):
        config = self.config
        config.command = "overview"
        config.wallet.sort_order = "nowaythisshouldmatchanyorderingchoice"
        config.no_prompt = True
        config.all = False
        config.netuid = []  # Don't set, so it tries all networks.

        cli = bittensor.cli(config)
        cli.run()

    
    def test_overview_without_sort_order_config(self):
        config = self.config
        config.command = "overview"
        # Don't specify sort_order in config
        config.no_prompt = True
        config.all = False
        config.netuid = []  # Don't set, so it tries all networks.

        cli = bittensor.cli(config)
        cli.run()

    
    def test_overview_with_width_config(self):
        config = self.config
        config.command = "overview"
        config.width = 100
        config.no_prompt = True
        config.all = False
        config.netuid = []  # Don't set, so it tries all networks.

        cli = bittensor.cli(config)
        cli.run()

    
    def test_overview_without_width_config(self):
        config = self.config
        config.command = "overview"
        # Don't specify width in config
        config.no_prompt = True
        config.all = False
        config.netuid = []  # Don't set, so it tries all networks.

        cli = bittensor.cli(config)
        cli.run()

    
    def test_overview_all(self):
        config = self.config
        config.command = "overview"
        config.no_prompt = True
        config.netuid = []  # Don't set, so it tries all networks.

        config.all = True
        cli = bittensor.cli(config)
        cli.run()

    def test_unstake_with_specific_hotkeys(self):
        config = self.config
        config.command = "unstake"
        config.no_prompt = True
        config.amount = 5.0
        config.wallet.name = "fake_wallet"
        config.hotkeys = ["hk0", "hk1", "hk2"]
        config.all_hotkeys = False
        # Notice no max_stake specified

        mock_stakes: Dict[str, bittensor.Balance] = {
            # All have more than 5.0 stake
            "hk0": bittensor.Balance.from_float(10.0),
            "hk1": bittensor.Balance.from_float(11.1),
            "hk2": bittensor.Balance.from_float(12.2),
        }

        mock_coldkey_kp = get_mock_keypair(0, self.id())

        mock_wallets = [
            SimpleNamespace(
                name=config.wallet.name,
                coldkey=mock_coldkey_kp,
                coldkeypub=mock_coldkey_kp,
                hotkey_str=hk,
                hotkey=get_mock_keypair(idx + 100, self.id()),
            )
            for idx, hk in enumerate(config.hotkeys)
        ]

        # Register mock wallets and give them stakes

       
        for wallet in mock_wallets:
            _ = _subtensor_mock.force_register_neuron(
                netuid=1,
                hotkey=wallet.hotkey.ss58_address,
                coldkey=wallet.coldkey.ss58_address,
                stake=mock_stakes[wallet.hotkey_str].rao,
            )
            
        cli = bittensor.cli(config)

        def mock_get_wallet(*args, **kwargs):
            if kwargs.get("hotkey"):
                for wallet in mock_wallets:
                    if wallet.hotkey_str == kwargs.get("hotkey"):
                        return wallet
            else:
                return mock_wallets[0]

        with patch("bittensor.wallet") as mock_create_wallet:
            mock_create_wallet.side_effect = mock_get_wallet

            # Check stakes before unstaking
            for wallet in mock_wallets:
                stake = _subtensor_mock.get_stake_for_coldkey_and_hotkey(
                    hotkey_ss58=wallet.hotkey.ss58_address,
                    coldkey_ss58=wallet.coldkey.ss58_address,
                )
                self.assertEqual(stake.rao, mock_stakes[wallet.hotkey_str].rao)

            cli.run()

            # Check stakes after unstaking
            for wallet in mock_wallets:
                stake = _subtensor_mock.get_stake_for_coldkey_and_hotkey(
                    hotkey_ss58=wallet.hotkey.ss58_address,
                    coldkey_ss58=wallet.coldkey.ss58_address,
                )
                self.assertAlmostEqual(
                    stake.tao,
                    mock_stakes[wallet.hotkey_str].tao - config.amount,
                    places=4,
                )

    
    def test_unstake_with_all_hotkeys(self):
        config = self.config
        config.command = "unstake"
        config.no_prompt = True
        config.amount = 5.0
        config.wallet.name = "fake_wallet"
        # Notice wallet.hotkeys not specified
        config.all_hotkeys = True
        # Notice no max_stake specified

        mock_stakes: Dict[str, bittensor.Balance] = {
            # All have more than 5.0 stake
            "hk0": bittensor.Balance.from_float(10.0),
            "hk1": bittensor.Balance.from_float(11.1),
            "hk2": bittensor.Balance.from_float(12.2),
        }

        mock_coldkey_kp = get_mock_keypair(0, self.id())

        mock_wallets = [
            SimpleNamespace(
                name=config.wallet.name,
                coldkey=mock_coldkey_kp,
                coldkeypub=mock_coldkey_kp,
                hotkey_str=hk,
                hotkey=get_mock_keypair(idx + 100, self.id()),
            )
            for idx, hk in enumerate(list(mock_stakes.keys()))
        ]

        # Register mock wallets and give them stakes
       
        for wallet in mock_wallets:
            _ = _subtensor_mock.force_register_neuron(
                netuid=1,
                hotkey=wallet.hotkey.ss58_address,
                coldkey=wallet.coldkey.ss58_address,
                stake=mock_stakes[wallet.hotkey_str].rao,
            )
            
        cli = bittensor.cli(config)

        def mock_get_wallet(*args, **kwargs):
            if kwargs.get("hotkey"):
                for wallet in mock_wallets:
                    if wallet.hotkey_str == kwargs.get("hotkey"):
                        return wallet
            else:
                return mock_wallets[0]

        with patch(
            "bittensor._cli.commands.unstake.get_hotkey_wallets_for_wallet"
        ) as mock_get_all_wallets:
            mock_get_all_wallets.return_value = mock_wallets
            with patch("bittensor.wallet") as mock_create_wallet:
                mock_create_wallet.side_effect = mock_get_wallet

                # Check stakes before unstaking
                for wallet in mock_wallets:
                    stake = _subtensor_mock.get_stake_for_coldkey_and_hotkey(
                        hotkey_ss58=wallet.hotkey.ss58_address,
                        coldkey_ss58=wallet.coldkey.ss58_address,
                    )
                    self.assertEqual(stake.rao, mock_stakes[wallet.hotkey_str].rao)

                cli.run()

                # Check stakes after unstaking
                for wallet in mock_wallets:
                    stake = _subtensor_mock.get_stake_for_coldkey_and_hotkey(
                        hotkey_ss58=wallet.hotkey.ss58_address,
                        coldkey_ss58=wallet.coldkey.ss58_address,
                    )
                    self.assertAlmostEqual(
                        stake.tao,
                        mock_stakes[wallet.hotkey_str].tao - config.amount,
                        places=4,
                    )

    def test_unstake_with_exclude_hotkeys_from_all(self):
        config = self.config
        config.command = "unstake"
        config.no_prompt = True
        config.amount = 5.0
        config.wallet.name = "fake_wallet"
        config.hotkeys = ["hk1"]  # Exclude hk1
        config.all_hotkeys = True

        mock_stakes: Dict[str, bittensor.Balance] = {
            # All have more than 5.0 stake
            "hk0": bittensor.Balance.from_float(10.0),
            "hk1": bittensor.Balance.from_float(11.1),
            "hk2": bittensor.Balance.from_float(12.2),
        }

        mock_coldkey_kp = get_mock_keypair(0, self.id())

        mock_wallets = [
            SimpleNamespace(
                name=config.wallet.name,
                coldkey=mock_coldkey_kp,
                coldkeypub=mock_coldkey_kp,
                hotkey_str=hk,
                hotkey=get_mock_keypair(idx + 100, self.id()),
            )
            for idx, hk in enumerate(list(mock_stakes.keys()))
        ]

        # Register mock wallets and give them stakes
       
        for wallet in mock_wallets:
            _ = _subtensor_mock.force_register_neuron(
                netuid=1,
                hotkey=wallet.hotkey.ss58_address,
                coldkey=wallet.coldkey.ss58_address,
                stake=mock_stakes[wallet.hotkey_str].rao,
            )
            
        cli = bittensor.cli(config)

        def mock_get_wallet(*args, **kwargs):
            if kwargs.get("hotkey"):
                for wallet in mock_wallets:
                    if wallet.hotkey_str == kwargs.get("hotkey"):
                        return wallet
            else:
                return mock_wallets[0]

        with patch(
            "bittensor._cli.commands.unstake.get_hotkey_wallets_for_wallet"
        ) as mock_get_all_wallets:
            mock_get_all_wallets.return_value = mock_wallets
            with patch("bittensor.wallet") as mock_create_wallet:
                mock_create_wallet.side_effect = mock_get_wallet

                # Check stakes before unstaking
                for wallet in mock_wallets:
                    stake = _subtensor_mock.get_stake_for_coldkey_and_hotkey(
                        hotkey_ss58=wallet.hotkey.ss58_address,
                        coldkey_ss58=wallet.coldkey.ss58_address,
                    )
                    self.assertEqual(stake.rao, mock_stakes[wallet.hotkey_str].rao)

                cli.run()

                # Check stakes after unstaking
                for wallet in mock_wallets:
                    stake = _subtensor_mock.get_stake_for_coldkey_and_hotkey(
                        hotkey_ss58=wallet.hotkey.ss58_address,
                        coldkey_ss58=wallet.coldkey.ss58_address,
                    )
                    if wallet.hotkey_str == "hk1":
                        # hk1 should not have been unstaked
                        self.assertAlmostEqual(
                            stake.tao, mock_stakes[wallet.hotkey_str].tao, places=4
                        )
                    else:
                        self.assertAlmostEqual(
                            stake.tao,
                            mock_stakes[wallet.hotkey_str].tao - config.amount,
                            places=4,
                        )

    def test_unstake_with_multiple_hotkeys_max_stake(self):
        config = self.config
        config.command = "unstake"
        config.no_prompt = True
        # Notie amount is not specified
        config.max_stake = 5.0  # The keys should have at most 5.0 tao staked after
        config.wallet.name = "fake_wallet"
        config.hotkeys = ["hk0", "hk1", "hk2"]
        config.all_hotkeys = False

        mock_stakes: Dict[str, bittensor.Balance] = {
            # All have more than 5.0 stake
            "hk0": bittensor.Balance.from_float(10.0),
            "hk1": bittensor.Balance.from_float(4.9),
            "hk2": bittensor.Balance.from_float(12.2),
        }

        mock_coldkey_kp = get_mock_keypair(0, self.id())

        mock_wallets = [
            SimpleNamespace(
                name=config.wallet.name,
                coldkey=mock_coldkey_kp,
                coldkeypub=mock_coldkey_kp,
                hotkey_str=hk,
                hotkey=get_mock_keypair(idx + 100, self.id()),
            )
            for idx, hk in enumerate(list(mock_stakes.keys()))
        ]

        # Register mock wallets and give them stakes
        print("Registering mock wallets...")
       
        for wallet in mock_wallets:
            print("Registering mock wallet {}".format(wallet.hotkey_str))
            _ = _subtensor_mock.force_register_neuron(
                netuid=1,
                hotkey=wallet.hotkey.ss58_address,
                coldkey=wallet.coldkey.ss58_address,
                stake=mock_stakes[wallet.hotkey_str].rao,
            )
            
        cli = bittensor.cli(config)

        def mock_get_wallet(*args, **kwargs):
            if kwargs.get("hotkey"):
                for wallet in mock_wallets:
                    if wallet.hotkey_str == kwargs.get("hotkey"):
                        return wallet
            else:
                return mock_wallets[0]

        with patch(
            "bittensor._cli.commands.unstake.get_hotkey_wallets_for_wallet"
        ) as mock_get_all_wallets:
            mock_get_all_wallets.return_value = mock_wallets
            with patch("bittensor.wallet") as mock_create_wallet:
                mock_create_wallet.side_effect = mock_get_wallet

                # Check stakes before unstaking
                for wallet in mock_wallets:
                    stake = _subtensor_mock.get_stake_for_coldkey_and_hotkey(
                        hotkey_ss58=wallet.hotkey.ss58_address,
                        coldkey_ss58=wallet.coldkey.ss58_address,
                    )
                    self.assertEqual(stake.rao, mock_stakes[wallet.hotkey_str].rao)

                cli.run()

                # Check stakes after unstaking
                for wallet in mock_wallets:
                    stake = _subtensor_mock.get_stake_for_coldkey_and_hotkey(
                        hotkey_ss58=wallet.hotkey.ss58_address,
                        coldkey_ss58=wallet.coldkey.ss58_address,
                    )
                    # All should have been unstaked below or equal to max_stake
                    self.assertLessEqual(
                        stake.tao, config.max_stake + 0.0001
                    )  # Add a small buffer for fp errors

                    if wallet.hotkey_str == "hk1":
                        # hk1 should not have been unstaked because it was already below max_stake
                        self.assertAlmostEqual(
                            stake.tao, mock_stakes[wallet.hotkey_str].tao, places=4
                        )
    
    
    def test_stake_with_specific_hotkeys(self):
        config = self.config
        config.command = "stake"
        config.no_prompt = True
        config.amount = 5.0
        config.wallet.name = "fake_wallet"
        config.hotkeys = ["hk0", "hk1", "hk2"]
        config.all_hotkeys = False
        # Notice no max_stake specified

        mock_balance = bittensor.Balance.from_float(22.2)

        mock_coldkey_kp = get_mock_keypair(0, self.id())

        mock_wallets = [
            SimpleNamespace(
                name=config.wallet.name,
                coldkey=mock_coldkey_kp,
                coldkeypub=mock_coldkey_kp,
                hotkey_str=hk,
                hotkey=get_mock_keypair(idx + 100, self.id()),
            )
            for idx, hk in enumerate(config.hotkeys)
        ]

        # Register mock wallets and give them balances
        print("Registering mock wallets...")
       
        for wallet in mock_wallets:
            print("Registering mock wallet {}".format(wallet.hotkey_str))
            _ = _subtensor_mock.force_register_neuron(
                netuid=1,
                hotkey=wallet.hotkey.ss58_address,
                coldkey=wallet.coldkey.ss58_address,
            )
            
        success, err = _subtensor_mock.force_set_balance(
            ss58_address=mock_coldkey_kp.ss58_address,
            balance=mock_balance.rao,
        )
        
        cli = bittensor.cli(config)

        def mock_get_wallet(*args, **kwargs):
            if kwargs.get("hotkey"):
                for wallet in mock_wallets:
                    if wallet.hotkey_str == kwargs.get("hotkey"):
                        return wallet
            else:
                return mock_wallets[0]

        with patch("bittensor.wallet") as mock_create_wallet:
            mock_create_wallet.side_effect = mock_get_wallet

            # Check stakes before staking
            for wallet in mock_wallets:
                stake = _subtensor_mock.get_stake_for_coldkey_and_hotkey(
                    hotkey_ss58=wallet.hotkey.ss58_address,
                    coldkey_ss58=wallet.coldkey.ss58_address,
                )
                self.assertEqual(stake.rao, 0)

            cli.run()

            # Check stakes after staking
            for wallet in mock_wallets:
                stake = _subtensor_mock.get_stake_for_coldkey_and_hotkey(
                    hotkey_ss58=wallet.hotkey.ss58_address,
                    coldkey_ss58=wallet.coldkey.ss58_address,
                )
                self.assertAlmostEqual(stake.tao, config.amount, places=4)

    
    def test_stake_with_all_hotkeys(self):
        config = self.config
        config.command = "stake"
        config.no_prompt = True
        config.amount = 5.0
        config.wallet.name = "fake_wallet"
        # Notice wallet.hotkeys is not specified
        config.all_hotkeys = True
        # Notice no max_stake specified

        mock_hotkeys = ["hk0", "hk1", "hk2"]

        mock_balance = bittensor.Balance.from_float(22.0)

        mock_coldkey_kp = get_mock_keypair(0, self.id())

        mock_wallets = [
            SimpleNamespace(
                name=config.wallet.name,
                coldkey=mock_coldkey_kp,
                coldkeypub=mock_coldkey_kp,
                hotkey_str=hk,
                hotkey=get_mock_keypair(idx + 100, self.id()),
            )
            for idx, hk in enumerate(mock_hotkeys)
        ]

        # Register mock wallets and give them no stake
        print("Registering mock wallets...")
       
        for wallet in mock_wallets:
            print("Registering mock wallet {}".format(wallet.hotkey_str))
            _ = _subtensor_mock.force_register_neuron(
                netuid=1,
                hotkey=wallet.hotkey.ss58_address,
                coldkey=wallet.coldkeypub.ss58_address,
            )
            
        # Set the coldkey balance
        success, err = _subtensor_mock.force_set_balance(
            ss58_address=mock_coldkey_kp.ss58_address,
            balance=mock_balance.rao,
        )
        
        cli = bittensor.cli(config)

        def mock_get_wallet(*args, **kwargs):
            if kwargs.get("hotkey"):
                for wallet in mock_wallets:
                    if wallet.hotkey_str == kwargs.get("hotkey"):
                        return wallet
            else:
                return mock_wallets[0]

        with patch("bittensor.wallet") as mock_create_wallet:
            mock_create_wallet.side_effect = mock_get_wallet
            with patch(
                "bittensor._cli.commands.stake.get_hotkey_wallets_for_wallet"
            ) as mock_get_hotkey_wallets_for_wallet:
                mock_get_hotkey_wallets_for_wallet.return_value = mock_wallets

                # Check stakes before staking
                for wallet in mock_wallets:
                    stake = _subtensor_mock.get_stake_for_coldkey_and_hotkey(
                        hotkey_ss58=wallet.hotkey.ss58_address,
                        coldkey_ss58=wallet.coldkey.ss58_address,
                    )
                    # Check that all stakes are 0
                    self.assertEqual(stake.rao, 0)

                # Check that the balance is correct
                balance = _subtensor_mock.get_balance(
                    address=wallet.coldkeypub.ss58_address
                )

                self.assertAlmostEqual(balance.tao, mock_balance.tao, places=4)

                cli.run()

                # Check stakes after staking
                for wallet in mock_wallets:
                    stake = _subtensor_mock.get_stake_for_coldkey_and_hotkey(
                        hotkey_ss58=wallet.hotkey.ss58_address,
                        coldkey_ss58=wallet.coldkey.ss58_address,
                    )
                    # Check that all stakes are 5.0
                    self.assertAlmostEqual(stake.tao, config.amount, places=4)

                # Check that the balance is correct
                balance = _subtensor_mock.get_balance(
                    address=wallet.coldkeypub.ss58_address
                )
                self.assertAlmostEqual(
                    balance.tao,
                    mock_balance.tao - (config.amount * len(mock_wallets)),
                    places=4,
                )

    def test_stake_with_exclude_hotkeys_from_all(self):
        config = self.config
        config.command = "stake"
        config.no_prompt = True
        config.amount = 5.0
        config.wallet.name = "fake_wallet"
        config.hotkeys = ["hk1"]  # exclude hk1
        config.all_hotkeys = True
        # Notice no max_stake specified

        mock_hotkeys = ["hk0", "hk1", "hk2"]

        mock_balance = bittensor.Balance.from_float(25.0)

        mock_coldkey_kp = get_mock_keypair(0, self.id())

        mock_wallets = [
            SimpleNamespace(
                name=config.wallet.name,
                coldkey=mock_coldkey_kp,
                coldkeypub=mock_coldkey_kp,
                hotkey_str=hk,
                hotkey=get_mock_keypair(idx + 100, self.id()),
            )
            for idx, hk in enumerate(mock_hotkeys)
        ]

        # Register mock wallets and give them balances
        print("Registering mock wallets...")
       
        for wallet in mock_wallets:
            print("Registering mock wallet {}".format(wallet.hotkey_str))
            _ = _subtensor_mock.force_register_neuron(
                netuid=1,
                hotkey=wallet.hotkey.ss58_address,
                coldkey=wallet.coldkeypub.ss58_address,
            )
            
        # Set the coldkey balance
        _subtensor_mock.force_set_balance(
            ss58_address=mock_coldkey_kp.ss58_address,
            balance=mock_balance.rao,
        )
        
        cli = bittensor.cli(config)

        def mock_get_wallet(*args, **kwargs):
            if kwargs.get("hotkey"):
                for wallet in mock_wallets:
                    if wallet.hotkey_str == kwargs.get("hotkey"):
                        return wallet
            else:
                return mock_wallets[0]

        with patch(
            "bittensor._cli.commands.stake.get_hotkey_wallets_for_wallet"
        ) as mock_get_all_wallets:
            mock_get_all_wallets.return_value = mock_wallets
            with patch("bittensor.wallet") as mock_create_wallet:
                mock_create_wallet.side_effect = mock_get_wallet

                # Check stakes before staking
                for wallet in mock_wallets:
                    stake = _subtensor_mock.get_stake_for_coldkey_and_hotkey(
                        hotkey_ss58=wallet.hotkey.ss58_address,
                        coldkey_ss58=wallet.coldkey.ss58_address,
                    )
                    # Check that all stakes are 0
                    self.assertEqual(stake.rao, 0)

                # Check that the balance is correct
                balance = _subtensor_mock.get_balance(
                    address=wallet.coldkeypub.ss58_address
                )

                self.assertAlmostEqual(balance.tao, mock_balance.tao, places=4)

                cli.run()

                # Check stakes after staking
                for wallet in mock_wallets:
                    stake = _subtensor_mock.get_stake_for_coldkey_and_hotkey(
                        hotkey_ss58=wallet.hotkey.ss58_address,
                        coldkey_ss58=wallet.coldkey.ss58_address,
                    )

                    if wallet.hotkey_str == "hk1":
                        # Check that hk1 stake is 0
                        # We excluded it from staking
                        self.assertEqual(stake.tao, 0)
                    else:
                        # Check that all stakes are 5.0
                        self.assertAlmostEqual(stake.tao, config.amount, places=4)

                # Check that the balance is correct
                balance = _subtensor_mock.get_balance(
                    address=wallet.coldkeypub.ss58_address
                )
                self.assertAlmostEqual(
                    balance.tao, mock_balance.tao - (config.amount * 2), places=4
                )

    def test_stake_with_multiple_hotkeys_max_stake(self):
        config = self.config
        config.command = "stake"
        config.no_prompt = True
        # Notie amount is not specified
        config.max_stake = 15.0  # The keys should have at most 15.0 tao staked after
        config.wallet.name = "fake_wallet"
        config.hotkeys = ["hk0", "hk1", "hk2"]
        config.all_hotkeys = False

        mock_balance = bittensor.Balance.from_float(config.max_stake * 3)

        mock_stakes: Dict[str, bittensor.Balance] = {
            "hk0": bittensor.Balance.from_float(0.0),
            "hk1": bittensor.Balance.from_float(config.max_stake * 2),
            "hk2": bittensor.Balance.from_float(0.0),
        }

        mock_coldkey_kp = get_mock_keypair(0, self.id())

        mock_wallets = [
            SimpleNamespace(
                name=config.wallet.name,
                coldkey=mock_coldkey_kp,
                coldkeypub=mock_coldkey_kp,
                hotkey_str=hk,
                hotkey=get_mock_keypair(idx + 100, self.id()),
            )
            for idx, hk in enumerate(config.hotkeys)
        ]

        # Register mock wallets and give them balances
        print("Registering mock wallets...")
       
        for wallet in mock_wallets:
            print("Registering mock wallet {}".format(wallet.hotkey_str))
            if wallet.hotkey_str == "hk1":
                # Set the stake for hk1
                _ = _subtensor_mock.force_register_neuron(
                    netuid=1,
                    hotkey=wallet.hotkey.ss58_address,
                    coldkey=wallet.coldkeypub.ss58_address,
                    stake=mock_stakes[wallet.hotkey_str].rao,
                )
            else:
                _ = _subtensor_mock.force_register_neuron(
                    netuid=1,
                    hotkey=wallet.hotkey.ss58_address,
                    coldkey=wallet.coldkeypub.ss58_address,
                )
                
        _subtensor_mock.force_set_balance(
            ss58_address=mock_coldkey_kp.ss58_address,
            balance=mock_balance.rao,
        )
        
        cli = bittensor.cli(config)

        def mock_get_wallet(*args, **kwargs):
            if kwargs.get("hotkey"):
                for wallet in mock_wallets:
                    if wallet.hotkey_str == kwargs.get("hotkey"):
                        return wallet
            else:
                return mock_wallets[0]

        with patch("bittensor.wallet") as mock_create_wallet:
            mock_create_wallet.side_effect = mock_get_wallet

            # Check stakes before staking
            for wallet in mock_wallets:
                stake = _subtensor_mock.get_stake_for_coldkey_and_hotkey(
                    hotkey_ss58=wallet.hotkey.ss58_address,
                    coldkey_ss58=wallet.coldkey.ss58_address,
                )
                # Check that all stakes are correct
                if wallet.hotkey_str == "hk1":
                    self.assertAlmostEqual(stake.tao, config.max_stake * 2, places=4)
                else:
                    self.assertEqual(stake.rao, 0)

            # Check that the balance is correct
            balance = _subtensor_mock.get_balance(
                address=wallet.coldkeypub.ss58_address
            )

            self.assertAlmostEqual(balance.tao, mock_balance.tao, places=4)

            cli.run()

            # Check stakes after staking
            for wallet in mock_wallets:
                stake = _subtensor_mock.get_stake_for_coldkey_and_hotkey(
                    hotkey_ss58=wallet.hotkey.ss58_address,
                    coldkey_ss58=wallet.coldkey.ss58_address,
                )

                # Check that all stakes at least 15.0
                self.assertGreaterEqual(stake.tao + 0.1, config.max_stake)

                if wallet.hotkey_str == "hk1":
                    # Check that hk1 stake was not changed
                    # It had more than max_stake already
                    self.assertAlmostEqual(
                        stake.tao, mock_stakes[wallet.hotkey_str].tao, places=4
                    )

            # Check that the balance decreased
            balance = _subtensor_mock.get_balance(
                address=wallet.coldkeypub.ss58_address
            )
            self.assertLessEqual(balance.tao, mock_balance.tao)

    def test_stake_with_multiple_hotkeys_max_stake_not_enough_balance(self):
        config = self.config
        config.command = "stake"
        config.no_prompt = True
        # Notie amount is not specified
        config.max_stake = 15.0  # The keys should have at most 15.0 tao staked after
        config.wallet.name = "fake_wallet"
        config.hotkeys = ["hk0", "hk1", "hk2"]
        config.all_hotkeys = False

        mock_balance = bittensor.Balance.from_float(
            15.0 * 2
        )  # Not enough for all hotkeys

        mock_coldkey_kp = get_mock_keypair(0, self.id())

        mock_wallets = [
            SimpleNamespace(
                name=config.wallet.name,
                coldkey=mock_coldkey_kp,
                coldkeypub=mock_coldkey_kp,
                hotkey_str=hk,
                hotkey=get_mock_keypair(idx + 100, self.id()),
            )
            for idx, hk in enumerate(config.hotkeys)
        ]

        # Register mock wallets and give them balances
        print("Registering mock wallets...")
       
        for wallet in mock_wallets:
            print("Registering mock wallet {}".format(wallet.hotkey_str))
            _ = _subtensor_mock.force_register_neuron(
                netuid=1,
                hotkey=wallet.hotkey.ss58_address,
                coldkey=wallet.coldkeypub.ss58_address,
            )
            
        _subtensor_mock.force_set_balance(
            ss58_address=mock_coldkey_kp.ss58_address,
            balance=mock_balance.rao,
        )
        
        cli = bittensor.cli(config)

        def mock_get_wallet(*args, **kwargs):
            if kwargs.get("hotkey"):
                for wallet in mock_wallets:
                    if wallet.hotkey_str == kwargs.get("hotkey"):
                        return wallet
            else:
                return mock_wallets[0]

        with patch("bittensor.wallet") as mock_create_wallet:
            mock_create_wallet.side_effect = mock_get_wallet

            # Check stakes before staking
            for wallet in mock_wallets:
                stake = _subtensor_mock.get_stake_for_coldkey_and_hotkey(
                    hotkey_ss58=wallet.hotkey.ss58_address,
                    coldkey_ss58=wallet.coldkey.ss58_address,
                )
                # Check that all stakes are 0
                self.assertEqual(stake.rao, 0)

            # Check that the balance is correct
            balance = _subtensor_mock.get_balance(
                address=wallet.coldkeypub.ss58_address
            )

            self.assertAlmostEqual(balance.tao, mock_balance.tao, places=4)

            cli.run()

            # Check stakes after staking
            for wallet in mock_wallets:
                stake = _subtensor_mock.get_stake_for_coldkey_and_hotkey(
                    hotkey_ss58=wallet.hotkey.ss58_address,
                    coldkey_ss58=wallet.coldkey.ss58_address,
                )

                if wallet.hotkey_str == "hk2":
                    # Check that the stake is still 0
                    self.assertEqual(stake.tao, 0)

                else:
                    # Check that all stakes are maximum of 15.0
                    self.assertLessEqual(stake.tao, config.max_stake)

                # Check that the balance is correct
                balance = _subtensor_mock.get_balance(
                    address=wallet.coldkeypub.ss58_address
                )
                self.assertLessEqual(balance.tao, mock_balance.tao)

    def test_stake_with_single_hotkey_max_stake(self):
        config = self.config
        config.command = "stake"
        config.no_prompt = True
        # Notie amount is not specified
        config.max_stake = 15.0  # The keys should have at most 15.0 tao staked after
        config.wallet.name = "fake_wallet"
        config.hotkeys = ["hk0"]
        config.all_hotkeys = False

        mock_balance = bittensor.Balance.from_float(15.0 * 3)

        mock_coldkey_kp = get_mock_keypair(0, self.id())

        mock_wallets = [
            SimpleNamespace(
                name=config.wallet.name,
                coldkey=mock_coldkey_kp,
                coldkeypub=mock_coldkey_kp,
                hotkey_str=hk,
                hotkey=get_mock_keypair(idx + 100, self.id()),
            )
            for idx, hk in enumerate(config.hotkeys)
        ]

        # Register mock wallets and give them balances
        print("Registering mock wallets...")
       
        for wallet in mock_wallets:
            print("Registering mock wallet {}".format(wallet.hotkey_str))
            _ = _subtensor_mock.force_register_neuron(
                netuid=1,
                hotkey=wallet.hotkey.ss58_address,
                coldkey=wallet.coldkeypub.ss58_address,
            )
            
        _subtensor_mock.force_set_balance(
            ss58_address=mock_coldkey_kp.ss58_address,
            balance=mock_balance.rao,
        )
        
        cli = bittensor.cli(config)

        def mock_get_wallet(*args, **kwargs):
            if kwargs.get("hotkey"):
                for wallet in mock_wallets:
                    if wallet.hotkey_str == kwargs.get("hotkey"):
                        return wallet
            else:
                return mock_wallets[0]

        with patch("bittensor.wallet") as mock_create_wallet:
            mock_create_wallet.side_effect = mock_get_wallet

            # Check stakes before staking
            for wallet in mock_wallets:
                stake = _subtensor_mock.get_stake_for_coldkey_and_hotkey(
                    hotkey_ss58=wallet.hotkey.ss58_address,
                    coldkey_ss58=wallet.coldkey.ss58_address,
                )
                # Check that all stakes are 0
                self.assertEqual(stake.rao, 0)

            # Check that the balance is correct
            balance = _subtensor_mock.get_balance(
                address=wallet.coldkeypub.ss58_address
            )

            self.assertAlmostEqual(balance.tao, mock_balance.tao, places=4)

            cli.run()

            # Check stakes after staking
            for wallet in mock_wallets:
                stake = _subtensor_mock.get_stake_for_coldkey_and_hotkey(
                    hotkey_ss58=wallet.hotkey.ss58_address,
                    coldkey_ss58=wallet.coldkey.ss58_address,
                )

                # Check that all stakes are maximum of 15.0
                self.assertLessEqual(stake.tao, config.max_stake)

            # Check that the balance is correct
            balance = _subtensor_mock.get_balance(
                address=wallet.coldkeypub.ss58_address
            )
            self.assertLessEqual(balance.tao, mock_balance.tao)

    def test_stake_with_single_hotkey_max_stake_not_enough_balance(self):
        config = self.config
        config.command = "stake"
        config.no_prompt = True
        # Notie amount is not specified
        config.max_stake = 15.0  # The keys should have at most 15.0 tao staked after
        config.wallet.name = "fake_wallet"
        config.hotkeys = ["hk0"]
        config.all_hotkeys = False

        mock_balance = bittensor.Balance.from_float(1.0)  # Not enough balance to do max

        mock_coldkey_kp = get_mock_keypair(0, self.id())

        mock_wallets = [
            SimpleNamespace(
                name=config.wallet.name,
                coldkey=mock_coldkey_kp,
                coldkeypub=mock_coldkey_kp,
                hotkey_str=hk,
                hotkey=get_mock_keypair(idx + 100, self.id()),
            )
            for idx, hk in enumerate(config.hotkeys)
        ]

        # Register mock wallets and give them balances
        print("Registering mock wallets...")
       
        for wallet in mock_wallets:
            _ = _subtensor_mock.force_register_neuron(
                netuid=1,
                hotkey=wallet.hotkey.ss58_address,
                coldkey=wallet.coldkeypub.ss58_address,
            )
            
        _subtensor_mock.force_set_balance(
            ss58_address=mock_coldkey_kp.ss58_address,
            balance=mock_balance.rao,
        )
        
        cli = bittensor.cli(config)

        def mock_get_wallet(*args, **kwargs):
            if kwargs.get("hotkey"):
                for wallet in mock_wallets:
                    if wallet.hotkey_str == kwargs.get("hotkey"):
                        return wallet
            else:
                return mock_wallets[0]

        with patch("bittensor.wallet") as mock_create_wallet:
            mock_create_wallet.side_effect = mock_get_wallet

            # Check stakes before staking
            for wallet in mock_wallets:
                stake = _subtensor_mock.get_stake_for_coldkey_and_hotkey(
                    hotkey_ss58=wallet.hotkey.ss58_address,
                    coldkey_ss58=wallet.coldkey.ss58_address,
                )
                # Check that all stakes are 0
                self.assertEqual(stake.rao, 0)

            # Check that the balance is correct
            balance = _subtensor_mock.get_balance(
                address=wallet.coldkeypub.ss58_address
            )

            self.assertAlmostEqual(balance.tao, mock_balance.tao, places=4)

            cli.run()

            wallet = mock_wallets[0]

            # Check did not stake
            stake = _subtensor_mock.get_stake_for_coldkey_and_hotkey(
                hotkey_ss58=wallet.hotkey.ss58_address,
                coldkey_ss58=wallet.coldkey.ss58_address,
            )

            # Check that stake is less than max_stake - 1.0
            self.assertLessEqual(stake.tao, config.max_stake - 1.0)

            # Check that the balance decreased by less than max_stake
            balance = _subtensor_mock.get_balance(
                address=wallet.coldkeypub.ss58_address
            )
            self.assertGreaterEqual(balance.tao, mock_balance.tao - config.max_stake)

    def test_stake_with_single_hotkey_max_stake_enough_stake(self):
        # tests max stake when stake >= max_stake already
        config = self.config
        config.command = "stake"
        config.no_prompt = True
        # Notie amount is not specified
        config.max_stake = 15.0  # The keys should have at most 15.0 tao staked after
        config.wallet.name = "fake_wallet"
        config.hotkeys = ["hk0"]
        config.all_hotkeys = False

        mock_balance = bittensor.Balance.from_float(config.max_stake * 3)

        mock_stakes: Dict[
            str, bittensor.Balance
        ] = {  # has enough stake, more than max_stake
            "hk0": bittensor.Balance.from_float(config.max_stake * 2)
        }

        mock_coldkey_kp = get_mock_keypair(0, self.id())

        mock_wallets = [
            SimpleNamespace(
                name=config.wallet.name,
                coldkey=mock_coldkey_kp,
                coldkeypub=mock_coldkey_kp,
                hotkey_str=hk,
                hotkey=get_mock_keypair(idx + 100, self.id()),
            )
            for idx, hk in enumerate(config.hotkeys)
        ]

        # Register mock wallets and give them balances
        print("Registering mock wallets...")
       
        for wallet in mock_wallets:
            _ = _subtensor_mock.force_register_neuron(
                netuid=1,
                hotkey=wallet.hotkey.ss58_address,
                coldkey=wallet.coldkeypub.ss58_address,
                stake=mock_stakes[wallet.hotkey_str].rao,  # More than max_stake
            )
            
        success, err = _subtensor_mock.force_set_balance(
            ss58_address=mock_coldkey_kp.ss58_address,
            balance=mock_balance.rao,
        )
        
        cli = bittensor.cli(config)

        def mock_get_wallet(*args, **kwargs):
            if kwargs.get("hotkey"):
                for wallet in mock_wallets:
                    if wallet.hotkey_str == kwargs.get("hotkey"):
                        return wallet
            else:
                return mock_wallets[0]

        with patch("bittensor.wallet") as mock_create_wallet:
            mock_create_wallet.side_effect = mock_get_wallet

            # Check stakes before staking
            wallet = mock_wallets[0]

            stake = _subtensor_mock.get_stake_for_coldkey_and_hotkey(
                hotkey_ss58=wallet.hotkey.ss58_address,
                coldkey_ss58=wallet.coldkey.ss58_address,
            )
            # Check that stake is correct
            self.assertAlmostEqual(
                stake.tao, mock_stakes[wallet.hotkey_str].tao, places=4
            )
            # Check that the stake is greater than or equal to max_stake
            self.assertGreaterEqual(stake.tao, config.max_stake)

            # Check that the balance is correct
            balance = _subtensor_mock.get_balance(
                address=wallet.coldkeypub.ss58_address
            )

            self.assertAlmostEqual(balance.tao, mock_balance.tao, places=4)

            cli.run()

            wallet = mock_wallets[0]

            # Check did not stake, since stake >= max_stake
            stake = _subtensor_mock.get_stake_for_coldkey_and_hotkey(
                hotkey_ss58=wallet.hotkey.ss58_address,
                coldkey_ss58=wallet.coldkey.ss58_address,
            )

            # Check that all stake is unchanged
            self.assertAlmostEqual(
                stake.tao, mock_stakes[wallet.hotkey_str].tao, places=4
            )

            # Check that the balance is the same
            balance = _subtensor_mock.get_balance(
                address=wallet.coldkeypub.ss58_address
            )
            self.assertAlmostEqual(balance.tao, mock_balance.tao, places=4)
    
    
    def test_nominate(self):
        config = self.config
        config.command = "nominate"
        config.no_prompt = True
        config.wallet.name = "w0"
        config.hotkey = "hk0"

        mock_balance = bittensor.Balance.from_float(100.0)

        mock_wallet = SimpleNamespace(
            name="w0",
            coldkey=get_mock_keypair(0, self.id()),
            coldkeypub=get_mock_keypair(0, self.id()),
            hotkey_str="hk0",
            hotkey=get_mock_keypair(0 + 100, self.id()),
        )

        # Register mock wallet and give it a balance
        _ = _subtensor_mock.force_register_neuron(
            netuid=1,
            hotkey=mock_wallet.hotkey.ss58_address,
            coldkey=mock_wallet.coldkey.ss58_address,
            balance=mock_balance.rao,
        )
        
        cli = bittensor.cli(config)

        def mock_get_wallet(*args, **kwargs):
            hk = kwargs.get("hotkey")
            name_ = kwargs.get("name")

            if not hk and kwargs.get("config"):
                hk = kwargs.get("config").wallet.hotkey
            if not name_ and kwargs.get("config"):
                name_ = kwargs.get("config").wallet.name

            if mock_wallet.name == name_:
                return mock_wallet
            else:
                raise ValueError("Mock wallet not found")

        with patch("bittensor.wallet") as mock_create_wallet:
            mock_create_wallet.side_effect = mock_get_wallet

            cli.run()

            # Check the nomination
            is_delegate = _subtensor_mock.is_hotkey_delegate(
                hotkey_ss58=mock_wallet.hotkey.ss58_address
            )
            self.assertTrue(is_delegate)

    def test_delegate_stake(self):
        config = self.config
        config.command = "delegate"
        config.no_prompt = True
        config.amount = 5.0
        config.wallet.name = "w1"

        mock_balances: Dict[str, bittensor.Balance] = {
            # All have more than 5.0 stake
            "w0": {
                "hk0": bittensor.Balance.from_float(10.0),
            },
            "w1": {"hk1": bittensor.Balance.from_float(11.1)},
        }

        mock_stake = bittensor.Balance.from_float(5.0)

        mock_wallets = []
        for idx, wallet_name in enumerate(list(mock_balances.keys())):
            for idx_hk, hk in enumerate(list(mock_balances[wallet_name].keys())):
                wallet = SimpleNamespace(
                    name=wallet_name,
                    coldkey=get_mock_keypair(idx, self.id()),
                    coldkeypub=get_mock_keypair(idx, self.id()),
                    hotkey_str=hk,
                    hotkey=get_mock_keypair(idx * 100 + idx_hk, self.id()),
                )
                mock_wallets.append(wallet)

        # Set hotkey to be the hotkey from the other wallet
        config.delegate_ss58key: str = mock_wallets[0].hotkey.ss58_address

       
        # Register mock wallets and give them balance
        _ = _subtensor_mock.force_register_neuron(
            netuid=1,
            hotkey=mock_wallets[0].hotkey.ss58_address,
            coldkey=mock_wallets[0].coldkey.ss58_address,
            balance=mock_balances["w0"]["hk0"].rao,
            stake=mock_stake.rao,  # Needs set stake to be a validator
        )
        
        # Give w1 some balance
        success, err = _subtensor_mock.force_set_balance(
            ss58_address=mock_wallets[1].coldkey.ss58_address,
            balance=mock_balances["w1"]["hk1"].rao,
        )
        
        # Make the first wallet a delegate
        success = _subtensor_mock.nominate(
            wallet=mock_wallets[0],
        )
        self.assertTrue(success)

        cli = bittensor.cli(config)

        def mock_get_wallet(*args, **kwargs):
            hk = kwargs.get("hotkey")
            name_ = kwargs.get("name")

            if not hk and kwargs.get("config"):
                hk = kwargs.get("config").wallet.hotkey
            if not name_ and kwargs.get("config"):
                name_ = kwargs.get("config").wallet.name

            for wallet in mock_wallets:
                if wallet.name == name_ and wallet.hotkey_str == hk:
                    return wallet
            else:
                for wallet in mock_wallets:
                    if wallet.name == name_:
                        return wallet
                else:
                    return mock_wallets[0]

        with patch("bittensor.wallet") as mock_create_wallet:
            mock_create_wallet.side_effect = mock_get_wallet

            cli.run()

            # Check the stake
            stake = _subtensor_mock.get_stake_for_coldkey_and_hotkey(
                hotkey_ss58=mock_wallets[0].hotkey.ss58_address,
                coldkey_ss58=mock_wallets[1].coldkey.ss58_address,
            )
            self.assertAlmostEqual(stake.tao, config.amount, places=4)

    
    def test_undelegate_stake(self):
        config = self.config
        config.command = "undelegate"
        config.no_prompt = True
        config.amount = 5.0
        config.wallet.name = "w1"

        mock_balances: Dict[str, bittensor.Balance] = {
            # All have more than 5.0 stake
            "w0": {
                "hk0": bittensor.Balance.from_float(10.0),
            },
            "w1": {"hk1": bittensor.Balance.from_float(11.1)},
        }

        mock_stake = bittensor.Balance.from_float(5.0)
        mock_delegated = bittensor.Balance.from_float(6.0)

        mock_wallets = []
        for idx, wallet_name in enumerate(list(mock_balances.keys())):
            for idx_hk, hk in enumerate(list(mock_balances[wallet_name].keys())):
                wallet = SimpleNamespace(
                    name=wallet_name,
                    coldkey=get_mock_keypair(idx, self.id()),
                    coldkeypub=get_mock_keypair(idx, self.id()),
                    hotkey_str=hk,
                    hotkey=get_mock_keypair(idx * 100 + idx_hk, self.id()),
                )
                mock_wallets.append(wallet)

        # Set hotkey to be the hotkey from the other wallet
        config.delegate_ss58key: str = mock_wallets[0].hotkey.ss58_address

        # Register mock wallets and give them balance
        _ = _subtensor_mock.force_register_neuron(
            netuid=1,
            hotkey=mock_wallets[0].hotkey.ss58_address,
            coldkey=mock_wallets[0].coldkey.ss58_address,
            balance=mock_balances["w0"]["hk0"].rao,
            stake=mock_stake.rao,  # Needs set stake to be a validator
        )
        
        # Give w1 some balance
        success, err = _subtensor_mock.force_set_balance(
            ss58_address=mock_wallets[1].coldkey.ss58_address,
            balance=mock_balances["w1"]["hk1"].rao,
        )
        
        # Make the first wallet a delegate
        success = _subtensor_mock.nominate(
            wallet=mock_wallets[0],
        )
        self.assertTrue(success)

        # Stake to the delegate
        success = _subtensor_mock.delegate(
            wallet=mock_wallets[1],
            delegate_ss58=mock_wallets[0].hotkey.ss58_address,
            amount=mock_delegated,
            prompt=False,
        )
        self.assertTrue(success)

        # Verify the stake
        stake = _subtensor_mock.get_stake_for_coldkey_and_hotkey(
            hotkey_ss58=mock_wallets[0].hotkey.ss58_address,
            coldkey_ss58=mock_wallets[1].coldkey.ss58_address,
        )
        self.assertAlmostEqual(stake.tao, mock_delegated.tao, places=4)

        cli = bittensor.cli(config)

        def mock_get_wallet(*args, **kwargs):
            hk = kwargs.get("hotkey")
            name_ = kwargs.get("name")

            if not hk and kwargs.get("config"):
                hk = kwargs.get("config").wallet.hotkey
            if not name_ and kwargs.get("config"):
                name_ = kwargs.get("config").wallet.name

            for wallet in mock_wallets:
                if wallet.name == name_ and wallet.hotkey_str == hk:
                    return wallet
            else:
                for wallet in mock_wallets:
                    if wallet.name == name_:
                        return wallet
                else:
                    return mock_wallets[0]

        with patch("bittensor.wallet") as mock_create_wallet:
            mock_create_wallet.side_effect = mock_get_wallet

            cli.run()

            # Check the stake
            stake = _subtensor_mock.get_stake_for_coldkey_and_hotkey(
                hotkey_ss58=mock_wallets[0].hotkey.ss58_address,
                coldkey_ss58=mock_wallets[1].coldkey.ss58_address,
            )
            self.assertAlmostEqual(
                stake.tao, mock_delegated.tao - config.amount, places=4
            )

    
    def test_transfer(self):
        config = self.config
        config.command = "transfer"
        config.no_prompt = True
        config.amount = 3.2
        config.wallet.name = "w1"

        mock_balances: Dict[str, bittensor.Balance] = {
            "w0": bittensor.Balance.from_float(10.0),
            "w1": bittensor.Balance.from_float(config.amount + 0.001),
        }

        mock_wallets = []
        for idx, wallet_name in enumerate(list(mock_balances.keys())):
            wallet = SimpleNamespace(
                name=wallet_name,
                coldkey=get_mock_keypair(idx, self.id()),
                coldkeypub=get_mock_keypair(idx, self.id()),
            )
            mock_wallets.append(wallet)

        # Set dest to w0
        config.dest = mock_wallets[0].coldkey.ss58_address

        # Give w0 and w1 balance
       
        for wallet in mock_wallets:
            success, err = _subtensor_mock.force_set_balance(
                ss58_address=wallet.coldkey.ss58_address,
                balance=mock_balances[wallet.name].rao,
            )
            
        cli = bittensor.cli(config)

        def mock_get_wallet(*args, **kwargs):
            name_ = kwargs.get("name")

            if not name_ and kwargs.get("config"):
                name_ = kwargs.get("config").wallet.name

            for wallet in mock_wallets:
                if wallet.name == name_:
                    return wallet
            else:
                raise ValueError(f"No mock wallet found with name: {name_}")

        with patch("bittensor.wallet") as mock_create_wallet:
            mock_create_wallet.side_effect = mock_get_wallet

            cli.run()

            # Check the balance of w0
            balance = _subtensor_mock.get_balance(
                address=mock_wallets[0].coldkey.ss58_address
            )
            self.assertAlmostEqual(
                balance.tao, mock_balances["w0"].tao + config.amount, places=4
            )

            # Check the balance of w1
            balance = _subtensor_mock.get_balance(
                address=mock_wallets[1].coldkey.ss58_address
            )
            self.assertAlmostEqual(
                balance.tao, mock_balances["w1"].tao - config.amount, places=4
            )  # no fees

    
    def test_transfer_not_enough_balance(self):
        config = self.config
        config.command = "transfer"
        config.no_prompt = True
        config.amount = 3.2
        config.wallet.name = "w1"

        mock_balances: Dict[str, bittensor.Balance] = {
            "w0": bittensor.Balance.from_float(10.0),
            "w1": bittensor.Balance.from_float(
                config.amount - 0.1
            ),  # not enough balance
        }

        mock_wallets = []
        for idx, wallet_name in enumerate(list(mock_balances.keys())):
            wallet = SimpleNamespace(
                name=wallet_name,
                coldkey=get_mock_keypair(idx, self.id()),
                coldkeypub=get_mock_keypair(idx, self.id()),
            )
            mock_wallets.append(wallet)

        # Set dest to w0
        config.dest = mock_wallets[0].coldkey.ss58_address

        # Give w0 and w1 balance
       
        for wallet in mock_wallets:
            success, err = _subtensor_mock.force_set_balance(
                ss58_address=wallet.coldkey.ss58_address,
                balance=mock_balances[wallet.name].rao,
            )
            
        cli = bittensor.cli(config)

        def mock_get_wallet(*args, **kwargs):
            name_ = kwargs.get("name")

            if not name_ and kwargs.get("config"):
                name_ = kwargs.get("config").wallet.name

            for wallet in mock_wallets:
                if wallet.name == name_:
                    return wallet
            else:
                raise ValueError(f"No mock wallet found with name: {name_}")

        mock_console = MockConsole()
        with patch("bittensor.wallet") as mock_create_wallet:
            mock_create_wallet.side_effect = mock_get_wallet

            with patch("bittensor.__console__", mock_console):
                cli.run()

            # Check that the overview was printed.
            self.assertIsNotNone(mock_console.captured_print)

            output_no_syntax = mock_console.remove_rich_syntax(
                mock_console.captured_print
            )

            self.assertIn("Not enough balance", output_no_syntax)

            # Check the balance of w0
            balance = _subtensor_mock.get_balance(
                address=mock_wallets[0].coldkey.ss58_address
            )
            self.assertAlmostEqual(
                balance.tao, mock_balances["w0"].tao, places=4
            )  # did not transfer

            # Check the balance of w1
            balance = _subtensor_mock.get_balance(
                address=mock_wallets[1].coldkey.ss58_address
            )
            self.assertAlmostEqual(
                balance.tao, mock_balances["w1"].tao, places=4
            )  # did not transfer

    
    def test_register(self):
        config = self.config
        config.command = "register"
        config.subtensor.register.num_processes = 1
        config.subtensor.register.update_interval = 50_000
        config.no_prompt = True

        mock_wallet = generate_wallet(
            hotkey = get_mock_keypair(
                100, self.id()
            )
        )

        class MockException(Exception):
            pass

        with patch("bittensor.wallet", return_value=mock_wallet) as mock_create_wallet:
            with patch(
                "bittensor._subtensor.extrinsics.registration.POWSolution.is_stale",
                side_effect=MockException,
            ) as mock_is_stale:
                mock_is_stale.return_value = False

                with pytest.raises(MockException):
                    cli = bittensor.cli(config)
                    cli.run()
                    mock_create_wallet.assert_called_once()

                self.assertEqual(mock_is_stale.call_count, 1)

    
    def test_recycle_register(self):
        config = self.config
        config.command = "recycle_register"
        config.no_prompt = True

        mock_wallet = generate_wallet(
            hotkey = get_mock_keypair(
                100, self.id()
            )
        )

        # Give the wallet some balance for burning
        success, err = _subtensor_mock.force_set_balance(
            ss58_address=mock_wallet.coldkeypub.ss58_address,
            balance=bittensor.Balance.from_float(200.0),
        )
        
        with patch("bittensor.wallet", return_value=mock_wallet) as mock_create_wallet:
            cli = bittensor.cli(config)
            cli.run()
            mock_create_wallet.assert_called_once()

            # Verify that the wallet was registered
            subtensor = bittensor.subtensor(config)
            registered = subtensor.is_hotkey_registered_on_subnet(
                hotkey_ss58=mock_wallet.hotkey.ss58_address, netuid=1
            )

            self.assertTrue(registered)

    
    def test_stake(self):
        amount_to_stake: Balance = Balance.from_tao(0.5)
        config = self.config
        config.no_prompt = True
        config.command = "stake"
        config.amount = amount_to_stake.tao
        config.stake_all = False
        config.wallet._mock = True
        config.use_password = False
        config.model = "core_server"
        config.hotkey = "hk0"

        subtensor = bittensor.subtensor(config)

        mock_wallet = generate_wallet(
            hotkey = get_mock_keypair(
                100, self.id()
            )
        )

        # Register the hotkey and give it some balance
        _subtensor_mock.force_register_neuron(
            netuid=1,
            hotkey=mock_wallet.hotkey.ss58_address,
            coldkey=mock_wallet.coldkey.ss58_address,
            balance=(
                amount_to_stake + Balance.from_tao(1.0)
            ).rao,  # 1.0 tao extra for fees, etc
        )

        with patch("bittensor.wallet", return_value=mock_wallet) as mock_create_wallet:
            old_stake = subtensor.get_stake_for_coldkey_and_hotkey(
                hotkey_ss58=mock_wallet.hotkey.ss58_address,
                coldkey_ss58=mock_wallet.coldkey.ss58_address,
            )

            cli = bittensor.cli(config)
            cli.run()
            mock_create_wallet.assert_called()
            self.assertEqual(mock_create_wallet.call_count, 2)

            new_stake = subtensor.get_stake_for_coldkey_and_hotkey(
                hotkey_ss58=mock_wallet.hotkey.ss58_address,
                coldkey_ss58=mock_wallet.coldkey.ss58_address,
            )

            self.assertGreater(new_stake, old_stake)

    
    def test_metagraph(self):
        config = self.config
        config.wallet.name = "metagraph_testwallet"
        config.command = "metagraph"
        config.no_prompt = True

        # Add some neurons to the metagraph
        mock_nn = []

        def register_mock_neuron(
            i: int
        ) -> int:
            mock_nn.append(
                SimpleNamespace(
                    hotkey=get_mock_keypair(i + 100, self.id()).ss58_address,
                    coldkey=get_mock_keypair(i, self.id()).ss58_address,
                    balance=Balance.from_rao(random.randint(0, 2**45)).rao,
                    stake=Balance.from_rao(random.randint(0, 2**45)).rao,
                )
            )
            uid = _subtensor_mock.force_register_neuron(
                netuid=config.netuid,
                hotkey=mock_nn[i].hotkey,
                coldkey=mock_nn[i].coldkey,
                balance=mock_nn[i].balance,
                stake=mock_nn[i].stake,
            )
            return uid

       
<<<<<<< HEAD
        for i in range(4):
            _ = register_mock_neuron(
                i
            )
            
        # Only wait for finalization on the last neuron
        _ = register_mock_neuron(
            i = 4
        )
        
=======
        for i in range(5):
            _ = register_mock_neuron(
                i
            )

        _subtensor_mock.neurons_lite(netuid=config.netuid)
            
>>>>>>> f60c2ae8
        cli = bittensor.cli(config)

        mock_console = MockConsole()
        with patch("bittensor.__console__", mock_console):
            cli.run()

        # Check that the overview was printed.
        self.assertIsNotNone(mock_console.captured_print)

        output_no_syntax = mock_console.remove_rich_syntax(mock_console.captured_print)

        self.assertIn("Metagraph", output_no_syntax)
        nn = _subtensor_mock.neurons_lite(netuid=config.netuid)
        self.assertIn(
            str(len(nn) - 1), output_no_syntax
        )  # Check that the number of neurons is output
        # Check each uid is in the output
        for neuron in nn:
            self.assertIn(str(neuron.uid), output_no_syntax)

    
    def test_set_weights(self):
        config = self.config
        config.wallet.name = "set_weights_testwallet"
        config.no_prompt = True
        config.uids = [1, 2, 3, 4]
        config.weights = [0.25, 0.25, 0.25, 0.25]
        config.n_words = 12
        config.use_password = False

        config.overwrite_hotkey = True

        # First create a new hotkey
        config.command = "new_hotkey"
        cli = bittensor.cli(config)
        cli.run()

        # Now set the weights
        config.command = "set_weights"
        cli.config = config
        cli.run()

    
    def test_inspect(self):
        config = self.config
        config.wallet.name = "inspect_testwallet"
        config.no_prompt = True
        config.n_words = 12
        config.use_password = False
        config.overwrite_coldkey = True
        config.overwrite_hotkey = True

        # First create a new coldkey
        config.command = "new_coldkey"
        cli = bittensor.cli(config)
        cli.run()

        # Now let's give it a hotkey
        config.command = "new_hotkey"
        cli.config = config
        cli.run()

        # Now inspect it
        cli.config.command = "inspect"
        cli.config = config
        cli.run()

        cli.config.command = "list"
        cli.config = config
        cli.run()

class TestCLIWithNetworkUsingArgs(unittest.TestCase):
    """
    Test the CLI by passing args directly to the bittensor.cli factory
    """
    
    def test_list_delegates(self):
        cli = bittensor.cli(
            args=[
                "list_delegates",
                "--subtensor.network",
                "mock",  # Mock network
            ]
        )
        cli.run()

    
    def test_list_subnets(self):
        cli = bittensor.cli(
            args=[
                "list_subnets",
                "--subtensor.network",
                "mock",  # Mock network
            ]
        )
        cli.run()

    def test_delegate(self):
        """
        Test delegate add command
        """
        mock_wallet = generate_wallet(
            hotkey = get_mock_keypair(
                100, self.id()
            )
        )
        delegate_wallet = generate_wallet(
            hotkey = get_mock_keypair(
                100 + 1, self.id()
            )
        )

       
        # register the wallet
        _ = _subtensor_mock.force_register_neuron(
            netuid=1,
            hotkey=mock_wallet.hotkey.ss58_address,
            coldkey=mock_wallet.coldkey.ss58_address,
        )

        # register the delegate
        _ = _subtensor_mock.force_register_neuron(
            netuid=1,
            hotkey=delegate_wallet.hotkey.ss58_address,
            coldkey=delegate_wallet.coldkey.ss58_address,
        )

        # make the delegate a delegate
        _subtensor_mock.nominate(delegate_wallet, wait_for_finalization=True)
        self.assertTrue(
            _subtensor_mock.is_hotkey_delegate(delegate_wallet.hotkey.ss58_address)
        )

        # Give the wallet some TAO
        _, err = _subtensor_mock.force_set_balance(
            ss58_address=mock_wallet.coldkey.ss58_address,
            balance=bittensor.Balance.from_tao(20.0),
        )
        self.assertEqual(err, None)

        # Check balance
        old_balance = _subtensor_mock.get_balance(mock_wallet.coldkey.ss58_address)
        self.assertEqual(old_balance.tao, 20.0)

        # Check delegate stake
        old_delegate_stake = _subtensor_mock.get_total_stake_for_hotkey(
            delegate_wallet.hotkey.ss58_address
        )

        # Check wallet stake
        old_wallet_stake = _subtensor_mock.get_total_stake_for_coldkey(
            mock_wallet.coldkey.ss58_address
        )

        with patch(
            "bittensor.wallet", return_value=mock_wallet
        ):  # Mock wallet creation. SHOULD NOT BE REGISTERED
            cli = bittensor.cli(
                args=[
                    "delegate",
                    "--subtensor.network",
                    "mock",  # Mock network
                    "--wallet.name",
                    "mock",
                    "--wallet._mock",
                    "True",
                    "--delegate_ss58key",
                    delegate_wallet.hotkey.ss58_address,
                    "--amount",
                    "10.0",  # Delegate 10 TAO
                    "--no_prompt",
                ]
            )
            cli.run()

        # Check delegate stake
        new_delegate_stake = _subtensor_mock.get_total_stake_for_hotkey(
            delegate_wallet.hotkey.ss58_address
        )

        # Check wallet stake
        new_wallet_stake = _subtensor_mock.get_total_stake_for_coldkey(
            mock_wallet.coldkey.ss58_address
        )

        # Check that the delegate stake increased by 10 TAO
        self.assertAlmostEqual(
            new_delegate_stake.tao, old_delegate_stake.tao + 10.0, delta=1e-6
        )

        # Check that the wallet stake increased by 10 TAO
        self.assertAlmostEqual(
            new_wallet_stake.tao, old_wallet_stake.tao + 10.0, delta=1e-6
        )

        new_balance = _subtensor_mock.get_balance(mock_wallet.coldkey.ss58_address)
        self.assertAlmostEqual(new_balance.tao, old_balance.tao - 10.0, delta=1e-6)


if __name__ == "__main__":
    unittest.main()<|MERGE_RESOLUTION|>--- conflicted
+++ resolved
@@ -2077,18 +2077,6 @@
             return uid
 
        
-<<<<<<< HEAD
-        for i in range(4):
-            _ = register_mock_neuron(
-                i
-            )
-            
-        # Only wait for finalization on the last neuron
-        _ = register_mock_neuron(
-            i = 4
-        )
-        
-=======
         for i in range(5):
             _ = register_mock_neuron(
                 i
@@ -2096,7 +2084,6 @@
 
         _subtensor_mock.neurons_lite(netuid=config.netuid)
             
->>>>>>> f60c2ae8
         cli = bittensor.cli(config)
 
         mock_console = MockConsole()
