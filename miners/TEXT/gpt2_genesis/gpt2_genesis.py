--- conflicted
+++ resolved
@@ -123,7 +123,6 @@
 
         # ---- Logging ----
         self.tensorboard = SummaryWriter(log_dir = self.config.miner.full_path)
-<<<<<<< HEAD
         if self.config.miner.record_log == True:
             filepath = self.config.miner.full_path + "/{}_{}.log".format(self.config.miner.name, self.config.miner.trial_uid),
             logger.add (
@@ -132,14 +131,7 @@
                 rotation="250 MB",
                 retention="10 days"
             )
-                
-=======
-        if self.config.miner.record_log:
-            logger.add(self.config.miner.full_path + "/{}_{}.log".format(self.config.miner.name, self.config.miner.trial_uid),format="{time:YYYY-MM-DD at HH:mm:ss} | {level} | {message}")
-        
-        logger.info("Model contains {} parameters".format(self.model.num_parameters))
-
->>>>>>> 9ecb3105
+               
     @staticmethod
     def default_config() -> Munch:
         parser = argparse.ArgumentParser()
