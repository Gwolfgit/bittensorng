#!/bin/python3.7
"""XLM Language Modelling miner

This file demonstrates training the XLM neuron with language modelling.

Example:
        $ python miners/TEXT/xlm_wiki.py

"""
import argparse
import math
import os
import sys
import time
import torch
import torch.nn.functional as F
import traceback
import time
import bittensor

from termcolor import colored
from bittensor.synapses.xlm import XLMSynapse, nextbatch
from bittensor.utils.model_utils import ModelToolbox
from munch import Munch
from loguru import logger
from pytorch_transformers import WarmupCosineWithHardRestartsSchedule
from datasets import load_dataset
from torch.utils.tensorboard import SummaryWriter


class Session():
    """
    Initializes, trains, and tests models created inside of 'bittensor/synapses'. 
    During instantiation, this class takes a config as a [Munch](https://github.com/Infinidat/munch) object. 
    """

    def __init__(self, config: Munch = None, **kwargs):
        if config == None:
<<<<<<< HEAD
            config = Session.build_config(); 
            logger.info(bittensor.config.Config.toString(config))
=======
            config = Miner.default_config();       
        bittensor.config.Config.update_with_kwargs(config.miner, kwargs) 
        Miner.check_config(config)
>>>>>>> e5d76fac
        self.config = config

        # ---- Neuron ----
        self.neuron = bittensor.neuron.Neuron(self.config)

        # ---- Model ----
        self.model = XLMSynapse( self.config )

        # ---- Optimizer ----
        self.optimizer = torch.optim.SGD(self.model.parameters(), lr = self.config.session.learning_rate, momentum=self.config.session.momentum)
        self.scheduler = WarmupCosineWithHardRestartsSchedule(self.optimizer, 50, 300)

        # ---- Model Load/Save tools ----
        self.model_toolbox = ModelToolbox(XLMSynapse, torch.optim.SGD)

        # ---- Dataset ----
        # Dataset: 74 million sentences pulled from books.
        self.dataset = load_dataset('amazon_reviews_multi', 'en')['train']

        self.device = torch.device("cuda" if torch.cuda.is_available() else "cpu")

        # ---- Logging ----
        self.tensorboard = SummaryWriter(log_dir = self.config.session.full_path)
        if self.config.session.record_log:
            logger.add(self.config.session.full_path + "/{}_{}.log".format(self.config.session.name, self.config.session.trial_uid),format="{time:YYYY-MM-DD at HH:mm:ss} | {level} | {message}")
    
    @staticmethod
    def default_config() -> Munch:
        parser = argparse.ArgumentParser(); 
        Session.add_args(parser) 
        config = bittensor.config.Config.to_config(parser); 
<<<<<<< HEAD
        Session.check_config(config)
=======
>>>>>>> e5d76fac
        return config
    
    @staticmethod
    def add_args(parser: argparse.ArgumentParser):
<<<<<<< HEAD
        parser.add_argument('--session.learning_rate', default=0.01, type=float, help='Training initial learning rate.')
        parser.add_argument('--session.momentum', default=0.98, type=float, help='Training initial momentum for SGD.')
        parser.add_argument('--session.n_epochs', default=int(sys.maxsize), type=int, help='Number of training epochs.')
        parser.add_argument('--session.epoch_length', default=500, type=int, help='Iterations of training per epoch')
        parser.add_argument('--session.batch_size_train', default=1, type=int, help='Training batch size.')
        parser.add_argument('--session.sync_interval', default=100, type=int, help='Batches before we sync with chain and emit new weights.')
        parser.add_argument('--session.log_interval', default=10, type=int, help='Batches before we log session info.')
        parser.add_argument('--session.accumulation_interval', default=1, type=int, help='Batches before we apply acummulated gradients.')
        parser.add_argument('--session.apply_remote_gradients', default=False, type=bool, help='If true, neuron applies gradients which accumulate from remotes calls.')
        parser.add_argument('--session.root_dir', default='~/.bittensor/sessions/', type=str,  help='Root path to load and save data associated with each session')
        parser.add_argument('--session.name', default='xlm_wiki', type=str, help='Trials for this session go in session.root / session.name')
        parser.add_argument('--session.trial_uid', default=str(time.time()).split('.')[0], type=str, help='Saved models go in session.root_dir / session.name / session.uid')
        parser.add_argument('--session.record_log', default=True, help='Record all logs when running this session')
        parser.add_argument('--session.config_file', type=str, help='config file to run this neuron, if not using cmd line arguments.')
=======
        parser.add_argument('--miner.learning_rate', default=0.01, type=float, help='Training initial learning rate.')
        parser.add_argument('--miner.momentum', default=0.98, type=float, help='Training initial momentum for SGD.')
        parser.add_argument('--miner.n_epochs', default=int(sys.maxsize), type=int, help='Number of training epochs.')
        parser.add_argument('--miner.epoch_length', default=500, type=int, help='Iterations of training per epoch')
        parser.add_argument('--miner.batch_size_train', default=1, type=int, help='Training batch size.')
        parser.add_argument('--miner.sync_interval', default=100, type=int, help='Batches before we sync with chain and emit new weights.')
        parser.add_argument('--miner.log_interval', default=10, type=int, help='Batches before we log miner info.')
        parser.add_argument('--miner.accumulation_interval', default=1, type=int, help='Batches before we apply acummulated gradients.')
        parser.add_argument('--miner.apply_remote_gradients', default=False, type=bool, help='If true, neuron applies gradients which accumulate from remotes calls.')
        parser.add_argument('--miner.root_dir', default='~/.bittensor/miners/', type=str,  help='Root path to load and save data associated with each miner')
        parser.add_argument('--miner.name', default='xlm_wiki', type=str, help='Trials for this miner go in miner.root / miner.name')
        parser.add_argument('--miner.trial_uid', default=str(time.time()).split('.')[0], type=str, help='Saved models go in miner.root_dir / miner.name / miner.uid')
        parser.add_argument('--miner.record_log', default=False, help='Record all logs when running this miner')
        parser.add_argument('--miner.config_file', type=str, help='config file to run this neuron, if not using cmd line arguments.')
>>>>>>> e5d76fac
        XLMSynapse.add_args(parser)
        bittensor.neuron.Neuron.add_args(parser)

    @staticmethod
    def check_config(config: Munch):
<<<<<<< HEAD
        assert config.session.momentum > 0 and config.session.momentum < 1, "momentum must be a value between 0 and 1"
        assert config.session.batch_size_train > 0, "batch_size_train must a positive value"
        assert config.session.learning_rate > 0, "learning_rate must be a positive value."
        full_path = '{}/{}/{}'.format(config.session.root_dir, config.session.name, config.session.trial_uid)
        config.session.full_path = os.path.expanduser(full_path)
        if not os.path.exists(config.session.full_path):
            os.makedirs(config.session.full_path)
        XLMSynapse.check_config(config)
        bittensor.neuron.Neuron.check_config(config)
=======
        assert config.miner.momentum > 0 and config.miner.momentum < 1, "momentum must be a value between 0 and 1"
        assert config.miner.batch_size_train > 0, "batch_size_train must be a positive value"
        assert config.miner.learning_rate > 0, "learning_rate must be a positive value."
        full_path = '{}/{}/{}'.format(config.miner.root_dir, config.miner.name, config.miner.trial_uid)
        config.miner.full_path = os.path.expanduser(full_path)
        if not os.path.exists(config.miner.full_path):
            os.makedirs(config.miner.full_path)
>>>>>>> e5d76fac
    
    # --- Main loop ----
    def run (self):

        # ---- Subscribe ----
        with self.neuron:

            # ---- Weights ----
            self.row = self.neuron.metagraph.row.to(self.model.device)

            # --- Run state ---
            self.global_step = 0
            self.best_train_loss = math.inf

            # --- Loop for epochs ---
            for self.epoch in range(self.config.session.n_epochs):
                try:
                    # ---- Serve ----
                    self.neuron.axon.serve( self.model )

                    # ---- Train Model ----
                    self.train()
                    self.scheduler.step()
                    
                    # If model has borked for some reason, we need to make sure it doesn't emit weights
                    # Instead, reload into previous version of model
                    if torch.any(torch.isnan(torch.cat([param.view(-1) for param in self.model.parameters()]))):
                        self.model, self.optimizer = self.model_toolbox.load_model(self.config)
                        continue

                    # ---- Emitting weights ----
                    self.neuron.metagraph.set_weights(self.row, wait_for_inclusion = True) # Sets my row-weights on the chain.

                    # ---- Sync metagraph ----
                    self.neuron.metagraph.sync() # Pulls the latest metagraph state (with my update.)
                    self.row = self.neuron.metagraph.row.to(self.model.device)

                    # --- Epoch logs ----
                    print(self.neuron.axon.__full_str__())
                    print(self.neuron.dendrite.__full_str__())
                    print(self.neuron.metagraph)

                    # ---- Update Tensorboard ----
                    self.neuron.dendrite.__to_tensorboard__(self.tensorboard, self.global_step)
                    self.neuron.metagraph.__to_tensorboard__(self.tensorboard, self.global_step)
                    self.neuron.axon.__to_tensorboard__(self.tensorboard, self.global_step)
                
                    # ---- Save best loss and model ----
                    if self.training_loss and self.epoch % 10 == 0 and self.training_loss < self.best_train_loss:
                        self.best_train_loss = self.training_loss / 10 # update best train loss
                        self.model_toolbox.save_model(
                            self.config.session.full_path,
                            {
                                'epoch': self.epoch, 
                                'model_state_dict': self.model.state_dict(), 
                                'loss': self.best_train_loss,
                                'optimizer_state_dict': self.optimizer.state_dict(),
                            }
                        )
                        self.tensorboard.add_scalar('Neuron/Train_loss', self.training_loss, self.global_step)
                    
                # --- Catch Errors ----
                except Exception as e:
                    logger.error('Exception in training script with error: {}, {}', e, traceback.format_exc())
                    logger.info('Continuing to train.')
    
    # ---- Train Epoch ----
    def train(self):
        self.training_loss = 0.0
        for local_step in range(self.config.session.epoch_length):
            # ---- Forward pass ----
            inputs = nextbatch(self.dataset, self.config.session.batch_size_train, bittensor.__tokenizer__())
            output = self.model.remote_forward(
                self.neuron,
                inputs.to(self.model.device),
                training = True,
            )

            # ---- Backward pass ----
            loss = output.local_target_loss + output.distillation_loss + output.remote_target_loss
            loss.backward() # Accumulates gradients on the model.
            self.optimizer.step() # Applies accumulated gradients.
            self.optimizer.zero_grad() # Zeros out gradients for next accummulation

            # ---- Train row weights ----
            batch_weights = torch.mean(output.router.weights, axis = 0).to(self.model.device) # Average over batch.
            self.row = (1 - 0.03) * self.row + 0.03 * batch_weights # Moving avg update.
            self.row = F.normalize(self.row, p = 1, dim = 0) # Ensure normalization.

            # ---- Step logs ----
            logger.info('GS: {} LS: {} Epoch: {}\tLocal Target Loss: {}\tRemote Target Loss: {}\tDistillation Loss: {}\tAxon: {}\tDendrite: {}',
                    colored('{}'.format(self.global_step), 'red'),
                    colored('{}'.format(local_step), 'blue'),
                    colored('{}'.format(self.epoch), 'green'),
                    colored('{:.4f}'.format(output.local_target_loss.item()), 'green'),
                    colored('{:.4f}'.format(output.remote_target_loss.item()), 'blue'),
                    colored('{:.4f}'.format(output.distillation_loss.item()), 'red'),
                    self.neuron.axon,
                    self.neuron.dendrite)
            logger.info('Codes: {}', output.router.return_codes.tolist())
            
            self.tensorboard.add_scalar('Neuron/Rloss', output.remote_target_loss.item(), self.global_step)
            self.tensorboard.add_scalar('Neuron/Lloss', output.local_target_loss.item(), self.global_step)
            self.tensorboard.add_scalar('Neuron/Dloss', output.distillation_loss.item(), self.global_step)

            # ---- Step increments ----
            self.global_step += 1
            self.training_loss += output.local_target_loss.item()

            # --- Memory clean up ----
            torch.cuda.empty_cache()
            del output

if __name__ == "__main__":
    # ---- Build and Run ----
<<<<<<< HEAD
    config = Session.build_config(); logger.info(bittensor.config.Config.toString(config))
    session = Session(config)
    session.run()
=======
    miner = Miner()
    logger.info(bittensor.config.Config.toString(miner.config))
    miner.run()
>>>>>>> e5d76fac
<|MERGE_RESOLUTION|>--- conflicted
+++ resolved
@@ -19,7 +19,7 @@
 import bittensor
 
 from termcolor import colored
-from bittensor.synapses.xlm import XLMSynapse, nextbatch
+from synapses.xlm import XLMSynapse, nextbatch
 from bittensor.utils.model_utils import ModelToolbox
 from munch import Munch
 from loguru import logger
@@ -28,7 +28,7 @@
 from torch.utils.tensorboard import SummaryWriter
 
 
-class Session():
+class Miner():
     """
     Initializes, trains, and tests models created inside of 'bittensor/synapses'. 
     During instantiation, this class takes a config as a [Munch](https://github.com/Infinidat/munch) object. 
@@ -36,14 +36,9 @@
 
     def __init__(self, config: Munch = None, **kwargs):
         if config == None:
-<<<<<<< HEAD
-            config = Session.build_config(); 
-            logger.info(bittensor.config.Config.toString(config))
-=======
             config = Miner.default_config();       
         bittensor.config.Config.update_with_kwargs(config.miner, kwargs) 
         Miner.check_config(config)
->>>>>>> e5d76fac
         self.config = config
 
         # ---- Neuron ----
@@ -53,7 +48,7 @@
         self.model = XLMSynapse( self.config )
 
         # ---- Optimizer ----
-        self.optimizer = torch.optim.SGD(self.model.parameters(), lr = self.config.session.learning_rate, momentum=self.config.session.momentum)
+        self.optimizer = torch.optim.SGD(self.model.parameters(), lr = self.config.miner.learning_rate, momentum=self.config.miner.momentum)
         self.scheduler = WarmupCosineWithHardRestartsSchedule(self.optimizer, 50, 300)
 
         # ---- Model Load/Save tools ----
@@ -66,39 +61,19 @@
         self.device = torch.device("cuda" if torch.cuda.is_available() else "cpu")
 
         # ---- Logging ----
-        self.tensorboard = SummaryWriter(log_dir = self.config.session.full_path)
-        if self.config.session.record_log:
-            logger.add(self.config.session.full_path + "/{}_{}.log".format(self.config.session.name, self.config.session.trial_uid),format="{time:YYYY-MM-DD at HH:mm:ss} | {level} | {message}")
+        self.tensorboard = SummaryWriter(log_dir = self.config.miner.full_path)
+        if self.config.miner.record_log:
+            logger.add(self.config.miner.full_path + "/{}_{}.log".format(self.config.miner.name, self.config.miner.trial_uid),format="{time:YYYY-MM-DD at HH:mm:ss} | {level} | {message}")
     
     @staticmethod
     def default_config() -> Munch:
         parser = argparse.ArgumentParser(); 
-        Session.add_args(parser) 
+        Miner.add_args(parser) 
         config = bittensor.config.Config.to_config(parser); 
-<<<<<<< HEAD
-        Session.check_config(config)
-=======
->>>>>>> e5d76fac
         return config
     
     @staticmethod
     def add_args(parser: argparse.ArgumentParser):
-<<<<<<< HEAD
-        parser.add_argument('--session.learning_rate', default=0.01, type=float, help='Training initial learning rate.')
-        parser.add_argument('--session.momentum', default=0.98, type=float, help='Training initial momentum for SGD.')
-        parser.add_argument('--session.n_epochs', default=int(sys.maxsize), type=int, help='Number of training epochs.')
-        parser.add_argument('--session.epoch_length', default=500, type=int, help='Iterations of training per epoch')
-        parser.add_argument('--session.batch_size_train', default=1, type=int, help='Training batch size.')
-        parser.add_argument('--session.sync_interval', default=100, type=int, help='Batches before we sync with chain and emit new weights.')
-        parser.add_argument('--session.log_interval', default=10, type=int, help='Batches before we log session info.')
-        parser.add_argument('--session.accumulation_interval', default=1, type=int, help='Batches before we apply acummulated gradients.')
-        parser.add_argument('--session.apply_remote_gradients', default=False, type=bool, help='If true, neuron applies gradients which accumulate from remotes calls.')
-        parser.add_argument('--session.root_dir', default='~/.bittensor/sessions/', type=str,  help='Root path to load and save data associated with each session')
-        parser.add_argument('--session.name', default='xlm_wiki', type=str, help='Trials for this session go in session.root / session.name')
-        parser.add_argument('--session.trial_uid', default=str(time.time()).split('.')[0], type=str, help='Saved models go in session.root_dir / session.name / session.uid')
-        parser.add_argument('--session.record_log', default=True, help='Record all logs when running this session')
-        parser.add_argument('--session.config_file', type=str, help='config file to run this neuron, if not using cmd line arguments.')
-=======
         parser.add_argument('--miner.learning_rate', default=0.01, type=float, help='Training initial learning rate.')
         parser.add_argument('--miner.momentum', default=0.98, type=float, help='Training initial momentum for SGD.')
         parser.add_argument('--miner.n_epochs', default=int(sys.maxsize), type=int, help='Number of training epochs.')
@@ -113,23 +88,11 @@
         parser.add_argument('--miner.trial_uid', default=str(time.time()).split('.')[0], type=str, help='Saved models go in miner.root_dir / miner.name / miner.uid')
         parser.add_argument('--miner.record_log', default=False, help='Record all logs when running this miner')
         parser.add_argument('--miner.config_file', type=str, help='config file to run this neuron, if not using cmd line arguments.')
->>>>>>> e5d76fac
         XLMSynapse.add_args(parser)
         bittensor.neuron.Neuron.add_args(parser)
 
     @staticmethod
     def check_config(config: Munch):
-<<<<<<< HEAD
-        assert config.session.momentum > 0 and config.session.momentum < 1, "momentum must be a value between 0 and 1"
-        assert config.session.batch_size_train > 0, "batch_size_train must a positive value"
-        assert config.session.learning_rate > 0, "learning_rate must be a positive value."
-        full_path = '{}/{}/{}'.format(config.session.root_dir, config.session.name, config.session.trial_uid)
-        config.session.full_path = os.path.expanduser(full_path)
-        if not os.path.exists(config.session.full_path):
-            os.makedirs(config.session.full_path)
-        XLMSynapse.check_config(config)
-        bittensor.neuron.Neuron.check_config(config)
-=======
         assert config.miner.momentum > 0 and config.miner.momentum < 1, "momentum must be a value between 0 and 1"
         assert config.miner.batch_size_train > 0, "batch_size_train must be a positive value"
         assert config.miner.learning_rate > 0, "learning_rate must be a positive value."
@@ -137,7 +100,6 @@
         config.miner.full_path = os.path.expanduser(full_path)
         if not os.path.exists(config.miner.full_path):
             os.makedirs(config.miner.full_path)
->>>>>>> e5d76fac
     
     # --- Main loop ----
     def run (self):
@@ -153,7 +115,7 @@
             self.best_train_loss = math.inf
 
             # --- Loop for epochs ---
-            for self.epoch in range(self.config.session.n_epochs):
+            for self.epoch in range(self.config.miner.n_epochs):
                 try:
                     # ---- Serve ----
                     self.neuron.axon.serve( self.model )
@@ -189,7 +151,7 @@
                     if self.training_loss and self.epoch % 10 == 0 and self.training_loss < self.best_train_loss:
                         self.best_train_loss = self.training_loss / 10 # update best train loss
                         self.model_toolbox.save_model(
-                            self.config.session.full_path,
+                            self.config.miner.full_path,
                             {
                                 'epoch': self.epoch, 
                                 'model_state_dict': self.model.state_dict(), 
@@ -207,9 +169,9 @@
     # ---- Train Epoch ----
     def train(self):
         self.training_loss = 0.0
-        for local_step in range(self.config.session.epoch_length):
+        for local_step in range(self.config.miner.epoch_length):
             # ---- Forward pass ----
-            inputs = nextbatch(self.dataset, self.config.session.batch_size_train, bittensor.__tokenizer__())
+            inputs = nextbatch(self.dataset, self.config.miner.batch_size_train, bittensor.__tokenizer__())
             output = self.model.remote_forward(
                 self.neuron,
                 inputs.to(self.model.device),
@@ -253,12 +215,6 @@
 
 if __name__ == "__main__":
     # ---- Build and Run ----
-<<<<<<< HEAD
-    config = Session.build_config(); logger.info(bittensor.config.Config.toString(config))
-    session = Session(config)
-    session.run()
-=======
     miner = Miner()
     logger.info(bittensor.config.Config.toString(miner.config))
-    miner.run()
->>>>>>> e5d76fac
+    miner.run()